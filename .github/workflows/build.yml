--- conflicted
+++ resolved
@@ -191,19 +191,10 @@
         submodules: true
 
     - name: Dotnet Restore
-<<<<<<< HEAD
       run: dotnet restore
 
     - name: Dotnet Build
       run: dotnet build
-=======
-      run: |
-        dotnet restore
-
-    - name: Dotnet Build
-      run: |
-        dotnet build
->>>>>>> e32b6c53
 
     - name: Run tests
       run: |
