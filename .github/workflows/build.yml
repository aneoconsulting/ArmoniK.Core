name: DeployTest

on:
  workflow_dispatch:
  push:
    paths:
      - 'Adaptors/**'
      - 'Common/**'
      - 'Compute/**'
      - 'Control/**'
      - 'Stream/**'
      - 'Tests/**'
      - '.github/workflows/**'
    branches:
      - '**'
  

jobs:
  sonarCloud:
    runs-on: windows-latest
    steps:
      - name: Set up JDK 11
        uses: actions/setup-java@v1
        with:
          java-version: 1.11
      - uses: actions/checkout@v2
        with:
          fetch-depth: 0  # Shallow clones should be disabled for a better relevancy of analysis
          submodules: true

      - name: Cache SonarCloud packages
        uses: actions/cache@v1
        with:
          path: .\.sonar\cache
          key: ${{ runner.os }}-sonar
          restore-keys: ${{ runner.os }}-sonar
      - name: Cache SonarCloud scanner
        id: cache-sonar-scanner
        uses: actions/cache@v1
        with:
          path: .\.sonar\scanner
          key: ${{ runner.os }}-sonar-scanner
          restore-keys: ${{ runner.os }}-sonar-scanner
      - name: Install SonarCloud scanner
        if: steps.cache-sonar-scanner.outputs.cache-hit != 'true'
        shell: powershell
        run: |
          New-Item -Path .\.sonar\scanner -ItemType Directory
          dotnet tool update dotnet-sonarscanner --tool-path .\.sonar\scanner
      - name: Build and analyze
        env:
          GITHUB_TOKEN: ${{ secrets.GITHUB_TOKEN }}  # Needed to get PR information, if any
          SONAR_TOKEN: ${{ secrets.SONAR_TOKEN }}
        shell: powershell
        run: |
          .\.sonar\scanner\dotnet-sonarscanner begin /k:"aneoconsulting_ArmoniK.Core" /o:"aneoconsulting" /d:sonar.login="${{ secrets.SONAR_TOKEN }}" /d:sonar.host.url="https://sonarcloud.io"
          dotnet build ArmoniK.Core.sln
          .\.sonar\scanner\dotnet-sonarscanner end /d:sonar.login="${{ secrets.SONAR_TOKEN }}"

  versionning:
    runs-on: ubuntu-latest
    outputs:
      version: ${{ steps.genver.outputs.version }}
    steps:
    - name: Checkout
      uses: actions/checkout@v2
      with:
        ref: ${{ github.ref }}
        fetch-depth: 0

    - name: Generate Version
      id: genver
      run: |
        VERSION=$(docker run --rm -v $(pwd):/repo codacy/git-version /bin/git-version --folder=/repo --release-branch=release --dev-branch=master) 
        echo "::set-output name=version::$VERSION"
        echo $VERSION

  tests:
    runs-on: ubuntu-latest
    strategy:
      matrix:
        projects:
          - Common/tests
          - Adaptors/MongoDB/tests
    steps:
    - name: Checkout
      uses: actions/checkout@v2
      with:
        ref: ${{ github.ref }}
        submodules: true

    - name: Install .NET Core
      uses: actions/setup-dotnet@v1
      with:
        dotnet-version: 6.x

    - name: Run tests
      run: |
        cd ${{ matrix.projects }}
        dotnet test --logger "trx;LogFileName=test-results.trx"

    - name: Test Report
      uses: dorny/test-reporter@v1
      if: success() || failure()
      with:
        name: Test - ${{ matrix.projects }}
        path: ${{ matrix.projects }}/TestResults/test-results.trx
        reporter: dotnet-trx

  buildProjects:
    runs-on: ubuntu-latest
    # find . -name "*.csproj" | xargs -I % echo - %
    strategy:
      fail-fast: false
      matrix:
        project:
          - ./Adaptors/Amqp/src/ArmoniK.Core.Adapters.Amqp.csproj
          - ./Adaptors/Memory/src/ArmoniK.Core.Adapters.Memory.csproj
          - ./Adaptors/Memory/tests/ArmoniK.Core.Adapters.Memory.Tests.csproj
          - ./Adaptors/MongoDB/src/ArmoniK.Core.Adapters.MongoDB.csproj
          - ./Adaptors/MongoDB/tests/ArmoniK.Core.Adapters.MongoDB.Tests.csproj
          - ./Adaptors/Redis/src/ArmoniK.Core.Adapters.Redis.csproj
          - ./Common/src/ArmoniK.Core.Common.csproj
          - ./Common/tests/ArmoniK.Core.Common.Tests.csproj
          - ./Compute/PollingAgent/src/ArmoniK.Core.Compute.PollingAgent.csproj
          - ./Control/Metrics/src/ArmoniK.Core.Control.Metrics.csproj
          - ./Control/Submitter/src/ArmoniK.Core.Control.Submitter.csproj
          - ./Control/Submitter/tests/ArmoniK.Core.Control.Submitter.Tests.csproj
          - ./Tests/Stream/Client/ArmoniK.Extensions.Common.StreamWrapper.Tests.Client.csproj
          - ./Tests/Stream/Common/ArmoniK.Extensions.Common.StreamWrapper.Tests.Common.csproj
          - ./Tests/Stream/Server/ArmoniK.Extensions.Common.StreamWrapper.Tests.Server.csproj
    steps:
    - name: Checkout
      uses: actions/checkout@v2
      with:
        ref: ${{ github.ref }}
        submodules: true

    - name: Install .NET Core
      uses: actions/setup-dotnet@v1
      with:
        dotnet-version: 6.x

    - name: Build the projects
      run: |
        dotnet build ${{ matrix.project }} -c Release


  buildImages:
    runs-on: ubuntu-latest
    needs:
      - versionning
      - buildProjects
      - tests
    env:
      VERSION: ${{ needs.versionning.outputs.version }}
    strategy:
      fail-fast: true
      matrix:
        include:
        -  img : dockerhubaneo/armonik_pollingagent
           path: ./Compute/PollingAgent/src/Dockerfile
        -  img : dockerhubaneo/armonik_control_metrics
           path: ./Control/Metrics/src/Dockerfile
        -  img : dockerhubaneo/armonik_control
           path: ./Control/Submitter/src/Dockerfile
        -  img : dockerhubaneo/armonik_core_stream_test_worker
           path: ./Tests/Stream/Server/Dockerfile
        -  img : dockerhubaneo/armonik_core_stream_test_client
           path: ./Tests/Stream/Client/Dockerfile
    steps:
    - name: Checkout
      uses: actions/checkout@v2
      with:
        ref: ${{ github.ref }}
        submodules: true

    - name: login
      run: |
        echo ${{ secrets.DOCKER_HUB_TOKEN }} | docker login -u dhaneo1 --password-stdin

    - name: Build
      run: |
        echo $VERSION
        docker build -t ${{ matrix.img }}:$VERSION -f ${{ matrix.path }} .

    - name: push
      run: |
        docker push ${{ matrix.img }}:$VERSION

  testStream:
    needs:
      - versionning
      - buildImages
    runs-on: ubuntu-latest
    steps:
      - name: Checkout
        uses: actions/checkout@v2
        with:
          ref: ${{ github.ref }}
          submodules: true

<<<<<<< HEAD
      - uses: aneoconsulting/ArmoniK@main
        id: deploy-infra
        with:
          control-plane-image: dockerhubaneo/armonik_control
          control-plane-tag: ${{ needs.versionning.outputs.version }}
          polling-agent-image: dockerhubaneo/armonik_pollingagent
          polling-agent-tag: ${{ needs.versionning.outputs.version }}
          worker-image: dockerhubaneo/armonik_core_stream_test_worker
          worker-tag: ${{ needs.versionning.outputs.version }}
          log-level: Information

      - name: Run Stream Tests
        timeout-minutes: 15
        run: |
         export CPIP=$(kubectl get svc control-plane -n armonik -o custom-columns="IP:.spec.clusterIP" --no-headers=true)
         export CPPort=$(kubectl get svc control-plane -n armonik -o custom-columns="PORT:.spec.ports[*].port" --no-headers=true)
         export Grpc__Endpoint=http://$CPIP:$CPPort

         cd ./Tests/Stream/Client/
         dotnet test --logger "trx;LogFileName=test-results.trx"

      - name: Test Report
        uses: dorny/test-reporter@v1
        if: success() || failure()
        with:
          name: Test - Stream
          path: ./Tests/Stream/Client/TestResults/test-results.trx
          reporter: dotnet-trx

      - name: Copy logs
        if: always()
        shell: bash
        run: |
          set -e
          mkdir -p /tmp/armoniklogs
          sudo cp -rL /var/log/pods/armonik_* /tmp/armoniklogs
          sudo chown $USER -R /tmp/armoniklogs
          find /tmp/armoniklogs -name "*.log"

      - name: Store logs
        uses: actions/upload-artifact@v2
        if: always()
        with:
          name: Logs Stream
          path: /tmp/armoniklogs/**/*.log
          retention-days: 5

  testStreamDockerCompose:
=======
  testInfraMockV3:
>>>>>>> 3aab83dc
    needs:
      - versionning
      - buildImages
    env:
      VERSION: ${{ needs.versionning.outputs.version }}
    runs-on: ubuntu-latest
    strategy:
      matrix:
        queue:
          - activemqp
          - artemis
          - rabbitmq
    steps:
      - name: Checkout
        uses: actions/checkout@v2
        with:
          ref: ${{ github.ref }}
          submodules: true
      - name: Docker compose up
        run: |
          export ARMONIK_WORKER=dockerhubaneo/armonik_core_stream_test_worker:$VERSION
          export ARMONIK_METRICS=dockerhubaneo/armonik_control_metrics:$VERSION
          export ARMONIK_SUBMITTER=dockerhubaneo/armonik_control:$VERSION
          export ARMONIK_POLLINGAGENT=dockerhubaneo/armonik_pollingagent:$VERSION
          docker-compose -f docker-compose/docker-compose.yml -f docker-compose/docker-compose.queue-${{ matrix.queue }}.yml up -d --build --force-recreate --remove-orphans

      - name: Run Stream Test
        run: |
          cd ./Tests/Stream/Client/
          dotnet test --logger "trx;LogFileName=test-results.trx"

      - name: Test Report
        uses: dorny/test-reporter@v1
        if: success() || failure()
        with:
          name: Test - ${{ matrix.queue }}
          path: ./Tests/Stream/Client/TestResults/test-results.trx
          reporter: dotnet-trx

  tag:
    runs-on: ubuntu-latest
    if: ${{ github.ref == 'refs/heads/release' }}
    needs:
      - versionning
<<<<<<< HEAD
      - testStream
=======
      - testInfraWorker
      - testInfraMockV3
>>>>>>> 3aab83dc
    env:
      VERSION: ${{ needs.versionning.outputs.version }}
    steps:
    - name: Checkout
      uses: actions/checkout@v2
      with:
        ref: ${{ github.ref }}

    - name: tag
      run: |
        git tag $VERSION
        git push origin $VERSION<|MERGE_RESOLUTION|>--- conflicted
+++ resolved
@@ -1,7 +1,6 @@
 name: DeployTest
 
 on:
-  workflow_dispatch:
   push:
     paths:
       - 'Adaptors/**'
@@ -13,7 +12,6 @@
       - '.github/workflows/**'
     branches:
       - '**'
-  
 
 jobs:
   sonarCloud:
@@ -200,7 +198,6 @@
           ref: ${{ github.ref }}
           submodules: true
 
-<<<<<<< HEAD
       - uses: aneoconsulting/ArmoniK@main
         id: deploy-infra
         with:
@@ -249,9 +246,6 @@
           retention-days: 5
 
   testStreamDockerCompose:
-=======
-  testInfraMockV3:
->>>>>>> 3aab83dc
     needs:
       - versionning
       - buildImages
@@ -296,12 +290,7 @@
     if: ${{ github.ref == 'refs/heads/release' }}
     needs:
       - versionning
-<<<<<<< HEAD
       - testStream
-=======
-      - testInfraWorker
-      - testInfraMockV3
->>>>>>> 3aab83dc
     env:
       VERSION: ${{ needs.versionning.outputs.version }}
     steps:
