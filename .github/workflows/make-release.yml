--- conflicted
+++ resolved
@@ -69,7 +69,6 @@
     strategy:
       fail-fast: false
       matrix:
-<<<<<<< HEAD
         include:
         -  img : dockerhubaneo/armonik_pollingagent
            path: ./Compute/PollingAgent/src/Dockerfile
@@ -79,6 +78,8 @@
            path: ./Control/PartitionMetrics/src/Dockerfile
         -  img : dockerhubaneo/armonik_control
            path: ./Control/Submitter/src/Dockerfile
+        -  img : dockerhubaneo/armonik_control_dependency_checker
+           path: ./Control/DependencyChecker/src/Dockerfile
         -  img : dockerhubaneo/armonik_core_stream_test_worker
            path: ./Tests/Stream/Server/Dockerfile
         -  img : dockerhubaneo/armonik_core_stream_test_client
@@ -91,20 +92,6 @@
            path: ./Tests/Bench/Server/src/Dockerfile
         -  img : dockerhubaneo/armonik_core_bench_test_client
            path: ./Tests/Bench/Client/src/Dockerfile
-=======
-        image:
-        - dockerhubaneo/armonik_pollingagent
-        - dockerhubaneo/armonik_control_metrics
-        - dockerhubaneo/armonik_control_partition_metrics
-        - dockerhubaneo/armonik_control
-        - dockerhubaneo/armonik_control_dependency_checker
-        - dockerhubaneo/armonik_core_stream_test_worker
-        - dockerhubaneo/armonik_core_stream_test_client
-        - dockerhubaneo/armonik_core_htcmock_test_worker
-        - dockerhubaneo/armonik_core_htcmock_test_client
-        - dockerhubaneo/armonik_core_bench_test_worker
-        - dockerhubaneo/armonik_core_bench_test_client
->>>>>>> 78f466b7
     steps:
     - name: Checkout
       uses: actions/checkout@v3
