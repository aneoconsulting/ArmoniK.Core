﻿// This file is part of the ArmoniK project
// 
// Copyright (C) ANEO, 2021-2022. All rights reserved.
//   W. Kirschenmann   <wkirschenmann@aneo.fr>
//   J. Gurhem         <jgurhem@aneo.fr>
//   D. Dubuc          <ddubuc@aneo.fr>
//   L. Ziane Khodja   <lzianekhodja@aneo.fr>
//   F. Lemaitre       <flemaitre@aneo.fr>
//   S. Djebbar        <sdjebbar@aneo.fr>
//   J. Fonseca        <jfonseca@aneo.fr>
// 
// This program is free software: you can redistribute it and/or modify
// it under the terms of the GNU Affero General Public License as published
// by the Free Software Foundation, either version 3 of the License, or
// (at your option) any later version.
// 
// This program is distributed in the hope that it will be useful,
// but WITHOUT ANY WARRANTY; without even the implied warranty of
// MERCHANTABILITY or FITNESS FOR A PARTICULAR PURPOSE.  See the
// GNU Affero General Public License for more details.
// 
// You should have received a copy of the GNU Affero General Public License
// along with this program.  If not, see <http://www.gnu.org/licenses/>.

using System;
using System.Collections.Generic;
using System.Threading;
using System.Threading.Tasks;

using ArmoniK.Api.gRPC.V1;

using Microsoft.Extensions.Logging;

using TaskStatus = ArmoniK.Api.gRPC.V1.TaskStatus;

namespace ArmoniK.Core.Common.Storage;

/// <summary>
/// Interface to manage tasks and their life cycle
/// in the data base
/// </summary>
public interface ITaskTable : IInitializable
{
  /// <summary>
  /// Lower bound delay between two data base accesses
  /// when active polling is employed to wait for a task
  /// status to change
  /// </summary>
  TimeSpan PollingDelayMin { get; }

  /// <summary>
  /// Upper bound delay between two data base accesses
  /// when active polling is employed to wait for a task
  /// status to change
  /// </summary>
  TimeSpan PollingDelayMax { get; }

  /// <summary>
  /// Logger for class ITaskTable
  /// </summary>
  public ILogger Logger { get; }

  /// <summary>
  /// Inserts a collection of tasks in the data base
  /// </summary>
  /// <param name="tasks">Collection of tasks to be inserted</param>
  /// <param name="cancellationToken">Token used to cancel the execution of the method</param>
  /// <returns>
  /// Task representing the asynchronous execution of the method
  /// </returns>
  Task CreateTasks(IEnumerable<TaskData> tasks,
                   CancellationToken     cancellationToken = default);

  /// <summary>
  /// Retrieves a task from the data base
  /// </summary>
  /// <param name="taskId">Id of the task to read</param>
  /// <param name="cancellationToken">Token used to cancel the execution of the method</param>
  /// <returns>
  /// Task metadata of the retrieved task
  /// </returns>
  Task<TaskData> ReadTaskAsync(string            taskId,
                               CancellationToken cancellationToken = default);

  /// <summary>
  /// Update the task status in the data base
  /// </summary>
  /// <param name="id">Id of the task whose status should be updated</param>
  /// <param name="status">The new task status</param>
  /// <param name="cancellationToken">Token used to cancel the execution of the method</param>
  /// <returns>
  /// Task representing the asynchronous execution of the method
  /// </returns>
  Task UpdateTaskStatusAsync(string            id,
                             TaskStatus        status,
                             CancellationToken cancellationToken = default);

  /// <summary>
  /// Update the statuses of all tasks matching a given filter
  /// </summary>
  /// <param name="filter">Task Filter describing the tasks whose status should be updated</param>
  /// <param name="status">The new task status</param>
  /// <param name="cancellationToken">Token used to cancel the execution of the method</param>
  /// <returns>
  /// The number of updated tasks
  /// </returns>
  Task<int> UpdateAllTaskStatusAsync(TaskFilter        filter,
                                     TaskStatus        status,
                                     CancellationToken cancellationToken = default);
  /// <summary>
  ///  Query a task status to check for cancelation
  /// </summary>
  /// <param name="taskId">Id of the task to check</param>
  /// <param name="cancellationToken">Token used to cancel the execution of the method</param>
  /// <returns>
  /// Boolean representing the cancelation status of the task
  /// </returns>
  Task<bool> IsTaskCancelledAsync(string            taskId,
                                  CancellationToken cancellationToken = default);

  /// <summary>
  ///  Update a task status to TaskStatus.Processing
  /// </summary>
  /// <param name="taskId">Id of the task to start</param>
  /// <param name="cancellationToken">Token used to cancel the execution of the method</param>
  /// <returns>
  /// Task representing the asynchronous execution of the method
  /// </returns>
  Task StartTask(string            taskId,
                 CancellationToken cancellationToken = default);

  /// <summary>
  ///  Cancel all tasks in a given session
  /// </summary>
  /// <param name="sessionId">Id of the target session</param>
  /// <param name="cancellationToken">Token used to cancel the execution of the method</param>
  /// <returns>
  /// Task representing the asynchronous execution of the method
  /// </returns>
  Task CancelSessionAsync(string            sessionId,
                          CancellationToken cancellationToken = default);

  /// <summary>
  /// Count tasks matching a given filter
  /// </summary>
  /// <param name="filter">Task Filter describing the tasks to be counted</param>
  /// <param name="cancellationToken">Token used to cancel the execution of the method</param>
  /// <returns>
  /// The number of tasks that matched the filter
  /// </returns>
  Task<IEnumerable<TaskStatusCount>> CountTasksAsync(TaskFilter        filter,
                                                     CancellationToken cancellationToken = default);
  /// <summary>
  /// Count tasks matching a given status
  /// </summary>
  /// <param name="status">Status of the tasks to be counted</param>
  /// <param name="cancellationToken">Token used to cancel the execution of the method</param>
  /// <returns>
  /// The number of tasks that matched the status
  /// </returns>
  Task<int> CountAllTasksAsync(TaskStatus        status,
                               CancellationToken cancellationToken = default);

  /// <summary>
  /// Remove a task from the data base given its id
  /// </summary>
  /// <param name="id">Id of the tasks to be deleted</param>
  /// <param name="cancellationToken">Token used to cancel the execution of the method</param>
  /// <returns>
  /// Task representing the asynchronous execution of the method
  /// </returns>
  Task DeleteTaskAsync(string            id,
                       CancellationToken cancellationToken = default);

  /// <summary>
  /// List all tasks matching a given filter
  /// </summary>
  /// <param name="filter">Task Filter describing the tasks to be counted</param>
  /// <param name="cancellationToken">Token used to cancel the execution of the method</param>
  /// <returns>
  /// List of tasks that matched the filter
  /// </returns>
  IAsyncEnumerable<string> ListTasksAsync(TaskFilter        filter,
                                          CancellationToken cancellationToken);

  /// <summary>
  ///  Change the status of the task to succeeded
  /// </summary>
  /// <param name="taskId">Id of the task to tag as succeeded</param>
  /// <param name="cancellationToken">Token used to cancel the execution of the method</param>
  /// <returns>
  /// Task representing the asynchronous execution of the method
  /// </returns>
  Task SetTaskSuccessAsync(string            taskId,
                           CancellationToken cancellationToken);

<<<<<<< HEAD
  Task<bool> SetTaskErrorAsync(string            taskId,
                               string            errorDetail,
                               CancellationToken cancellationToken);
=======
  /// <summary>
  ///  Tag a task as errored and populate its output with an
  ///  error message
  /// </summary>
  /// <param name="taskId">Id of the task to mark as errored</param>
  /// <param name="errorDetail">Error message to be inserted in task's output</param>
  /// <param name="cancellationToken">Token used to cancel the execution of the method</param>
  /// <returns>
  /// Task representing the asynchronous execution of the method
  /// </returns>
  Task SetTaskErrorAsync(string            taskId,
                         string            errorDetail,
                         CancellationToken cancellationToken);
>>>>>>> 17c30c4e

  /// <summary>
  ///  Retrieve a task's output
  /// </summary>
  /// <param name="taskId">Id of the target task</param>
  /// <param name="cancellationToken">Token used to cancel the execution of the method</param>
  /// <returns>
  /// Task's output
  /// </returns>
  Task<Output> GetTaskOutput(string            taskId,
                             CancellationToken cancellationToken = default);

<<<<<<< HEAD
  Task<TaskData> AcquireTask(string            taskId,
                              string            ownerPodId,
                              CancellationToken cancellationToken = default);

  Task<TaskData> ReleaseTask(string            taskId,
                              string            ownerPodId,
                              CancellationToken cancellationToken = default);
=======
  /// <summary>
  /// Query acquired status of a task
  /// </summary>
  /// <param name="taskId">Id of the target task</param>
  /// <param name="cancellationToken">Token used to cancel the execution of the method</param>
  /// <returns>
  /// Boolean representing the acquired status of the task
  /// </returns>
  Task<bool> AcquireTask(string            taskId,
                         CancellationToken cancellationToken = default);
>>>>>>> 17c30c4e

  /// <summary>
  /// Get reply status metadata of a task given its id
  /// </summary>
  /// <param name="taskId">Id of the target task</param>
  /// <param name="cancellationToken">Token used to cancel the execution of the method</param>
  /// <returns>
  /// Reply status metadata
  /// </returns>
  Task<IEnumerable<GetTaskStatusReply.Types.IdStatus>> GetTaskStatus(IEnumerable<string> taskId,
                                                                     CancellationToken   cancellationToken = default);
  /// <summary>
  /// Get expected output keys of a task given its id
  /// </summary>
  /// <param name="taskId">Id of the target task</param>
  /// <param name="cancellationToken">Token used to cancel the execution of the method</param>
  /// <returns>
  /// The expected output keys
  /// </returns>
  Task<IEnumerable<string>> GetTaskExpectedOutputKeys(string            taskId,
                                                      CancellationToken cancellationToken = default);

  /// <summary>
  /// Get expected parent's ids of a task given its id
  /// </summary>
  /// <param name="taskId">Id of the target task</param>
  /// <param name="cancellationToken">Token used to cancel the execution of the method</param>
  /// <returns>
  /// The parent's ids
  /// </returns>
  Task<IEnumerable<string>> GetParentTaskIds(string            taskId,
                                             CancellationToken cancellationToken);

  /// <summary>
  /// Retry a task identified by its meta data
  /// </summary>
  /// <param name="taskData">Task metadata of the task to retry</param>
  /// <param name="cancellationToken">Token used to cancel the execution of the method</param>
  /// <returns>
  /// The id of the freshly created task
  /// </returns>
  Task<string> RetryTask(TaskData          taskData,
                         CancellationToken cancellationToken);

  /// <summary>
  /// Tag a collection of tasks as submitted
  /// </summary>
  /// <param name="taskIds">Task ids whose creation will be finalised</param>
  /// <param name="cancellationToken">Token used to cancel the execution of the method</param>
  /// <returns>
  /// The number of tagged tasks by the function
  /// </returns>
  Task<int> FinalizeTaskCreation(IEnumerable<string> taskIds,
                                 CancellationToken   cancellationToken = default);

}<|MERGE_RESOLUTION|>--- conflicted
+++ resolved
@@ -107,6 +107,7 @@
   Task<int> UpdateAllTaskStatusAsync(TaskFilter        filter,
                                      TaskStatus        status,
                                      CancellationToken cancellationToken = default);
+
   /// <summary>
   ///  Query a task status to check for cancelation
   /// </summary>
@@ -150,6 +151,7 @@
   /// </returns>
   Task<IEnumerable<TaskStatusCount>> CountTasksAsync(TaskFilter        filter,
                                                      CancellationToken cancellationToken = default);
+
   /// <summary>
   /// Count tasks matching a given status
   /// </summary>
@@ -194,25 +196,19 @@
   Task SetTaskSuccessAsync(string            taskId,
                            CancellationToken cancellationToken);
 
-<<<<<<< HEAD
+  /// <summary>
+  ///  Tag a task as errored and populate its output with an
+  ///  error message
+  /// </summary>
+  /// <param name="taskId">Id of the task to mark as errored</param>
+  /// <param name="errorDetail">Error message to be inserted in task's output</param>
+  /// <param name="cancellationToken">Token used to cancel the execution of the method</param>
+  /// <returns>
+  /// A boolean representing whether the status has been updated
+  /// </returns>
   Task<bool> SetTaskErrorAsync(string            taskId,
                                string            errorDetail,
                                CancellationToken cancellationToken);
-=======
-  /// <summary>
-  ///  Tag a task as errored and populate its output with an
-  ///  error message
-  /// </summary>
-  /// <param name="taskId">Id of the task to mark as errored</param>
-  /// <param name="errorDetail">Error message to be inserted in task's output</param>
-  /// <param name="cancellationToken">Token used to cancel the execution of the method</param>
-  /// <returns>
-  /// Task representing the asynchronous execution of the method
-  /// </returns>
-  Task SetTaskErrorAsync(string            taskId,
-                         string            errorDetail,
-                         CancellationToken cancellationToken);
->>>>>>> 17c30c4e
 
   /// <summary>
   ///  Retrieve a task's output
@@ -225,26 +221,31 @@
   Task<Output> GetTaskOutput(string            taskId,
                              CancellationToken cancellationToken = default);
 
-<<<<<<< HEAD
+  /// <summary>
+  /// Acquire the task to process it on the current agent
+  /// </summary>
+  /// <param name="taskId">Id of the task to acquire</param>
+  /// <param name="ownerPodId">Identifier (Ip) that will be used to reach the pod if another pod tries to acquire the task</param>
+  /// <param name="cancellationToken">Token used to cancel the execution of the method</param>
+  /// <returns>
+  /// Metadata of the task we try to acquire
+  /// </returns>
   Task<TaskData> AcquireTask(string            taskId,
-                              string            ownerPodId,
-                              CancellationToken cancellationToken = default);
-
+                             string            ownerPodId,
+                             CancellationToken cancellationToken = default);
+
+  /// <summary>
+  /// Release the task from the current agent
+  /// </summary>
+  /// <param name="taskId">Id of the task to release</param>
+  /// <param name="ownerPodId">Identifier (Ip) that will be used to reach the pod if another pod tries to acquire the task</param>
+  /// <param name="cancellationToken">Token used to cancel the execution of the method</param>
+  /// <returns>
+  /// Metadata of the task we try to release
+  /// </returns>
   Task<TaskData> ReleaseTask(string            taskId,
-                              string            ownerPodId,
-                              CancellationToken cancellationToken = default);
-=======
-  /// <summary>
-  /// Query acquired status of a task
-  /// </summary>
-  /// <param name="taskId">Id of the target task</param>
-  /// <param name="cancellationToken">Token used to cancel the execution of the method</param>
-  /// <returns>
-  /// Boolean representing the acquired status of the task
-  /// </returns>
-  Task<bool> AcquireTask(string            taskId,
-                         CancellationToken cancellationToken = default);
->>>>>>> 17c30c4e
+                             string            ownerPodId,
+                             CancellationToken cancellationToken = default);
 
   /// <summary>
   /// Get reply status metadata of a task given its id
@@ -256,6 +257,7 @@
   /// </returns>
   Task<IEnumerable<GetTaskStatusReply.Types.IdStatus>> GetTaskStatus(IEnumerable<string> taskId,
                                                                      CancellationToken   cancellationToken = default);
+
   /// <summary>
   /// Get expected output keys of a task given its id
   /// </summary>
