--- conflicted
+++ resolved
@@ -105,12 +105,8 @@
       throw new InvalidOperationException($"{nameof(settings.ClassName)} should not be null or empty.");
     }
 
-<<<<<<< HEAD
     var assembly = Assembly.LoadFrom(settings.AdapterAbsolutePath);
-=======
-    var assembly = Assembly.LoadFrom(queueSettings.AdapterAbsolutePath);
 
->>>>>>> 368637b0
     logger.LogInformation("Loaded assembly {assemblyName}",
                           assembly.FullName);
 
