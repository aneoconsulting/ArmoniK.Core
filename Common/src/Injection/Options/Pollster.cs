--- conflicted
+++ resolved
@@ -69,13 +69,12 @@
   public string InternalCacheFolder { get; set; } = "/cache/internal";
 
   /// <summary>
-<<<<<<< HEAD
-  /// 
+  ///   Identifier of the queue partition
   /// </summary>
   public string PartitionId { get; set; } = "";
-=======
-  ///   When a message is detected to be duplicated during the acquisition,
-  ///   delays the message release to the queue.
+
+  /// When a message is detected to be duplicated during the acquisition,
+  /// delays the message release to the queue.
   /// </summary>
   public TimeSpan MessageDuplicationDelay { get; set; } = TimeSpan.FromMinutes(2);
 
@@ -83,5 +82,4 @@
   ///   The delay after the agent has verified the other agent crashed before retrying the task.
   /// </summary>
   public TimeSpan ProcessingCrashedDelay { get; set; } = TimeSpan.FromSeconds(10);
->>>>>>> 517aef0a
 }