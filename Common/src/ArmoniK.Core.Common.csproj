--- conflicted
+++ resolved
@@ -26,11 +26,7 @@
 
 
   <ItemGroup>
-<<<<<<< HEAD
-    <PackageReference Include="ArmoniK.Api.Worker" Version="3.0.0" />
-=======
     <PackageReference Include="ArmoniK.Api.Worker" Version="3.0.0-SNAPSHOT.101.d9b6548" />
->>>>>>> 10860878
     <PackageReference Include="Calzolari.Grpc.AspNetCore.Validation" Version="6.1.1" />
     <PackageReference Include="Grpc.HealthCheck" Version="2.47.0" />
     <PackageReference Include="JetBrains.Annotations" Version="2022.1.0" />
