﻿// This file is part of the ArmoniK project
// 
// Copyright (C) ANEO, 2021-2022. All rights reserved.
//   W. Kirschenmann   <wkirschenmann@aneo.fr>
//   J. Gurhem         <jgurhem@aneo.fr>
//   D. Dubuc          <ddubuc@aneo.fr>
//   L. Ziane Khodja   <lzianekhodja@aneo.fr>
//   F. Lemaitre       <flemaitre@aneo.fr>
//   S. Djebbar        <sdjebbar@aneo.fr>
//   J. Fonseca        <jfonseca@aneo.fr>
// 
// This program is free software: you can redistribute it and/or modify
// it under the terms of the GNU Affero General Public License as published
// by the Free Software Foundation, either version 3 of the License, or
// (at your option) any later version.
// 
// This program is distributed in the hope that it will be useful,
// but WITHOUT ANY WARRANTY; without even the implied warranty of
// MERCHANTABILITY or FITNESS FOR A PARTICULAR PURPOSE.  See the
// GNU Affero General Public License for more details.
// 
// You should have received a copy of the GNU Affero General Public License
// along with this program.  If not, see <http://www.gnu.org/licenses/>.

using System;
using System.Diagnostics;
using System.Threading;
using System.Threading.Tasks;

using ArmoniK.Core.Common.gRPC.Services;
using ArmoniK.Core.Common.Injection.Options;
using ArmoniK.Core.Common.Storage;
using ArmoniK.Core.Common.Stream.Worker;

using Microsoft.Extensions.Hosting;
using Microsoft.Extensions.Logging;

namespace ArmoniK.Core.Common.Pollster;

public class Pollster
{
  private readonly ActivitySource           activitySource_;
  private readonly DataPrefetcher           dataPrefetcher_;
  private readonly IHostApplicationLifetime lifeTime_;
  private readonly ILogger<Pollster>        logger_;
  private readonly int                      messageBatchSize_;
  private readonly IQueueStorage            queueStorage_;
  private readonly IObjectStorageFactory    objectStorageFactory_;
  private readonly IResultTable             resultTable_;
  private readonly ISubmitter               submitter_;
  private readonly ISessionTable            sessionTable_;
  private readonly ITaskTable               taskTable_;
  private readonly IWorkerStreamHandler     workerStreamHandler_;


  public Pollster(IQueueStorage            queueStorage,
                  DataPrefetcher           dataPrefetcher,
                  ComputePlan              options,
                  IHostApplicationLifetime lifeTime,
                  ActivitySource           activitySource,
                  ILogger<Pollster>        logger,
                  IObjectStorageFactory    objectStorageFactory,
                  IResultTable             resultTable,
                  ISubmitter               submitter,
                  ISessionTable            sessionTable,
                  ITaskTable               taskTable,
                  IWorkerStreamHandler     workerStreamHandler)
  {
    if (options.MessageBatchSize < 1)
    {
      throw new ArgumentOutOfRangeException(nameof(options),
                                            $"The minimum value for {nameof(ComputePlan.MessageBatchSize)} is 1.");
    }

    logger_               = logger;
    activitySource_       = activitySource;
    queueStorage_         = queueStorage;
    lifeTime_             = lifeTime;
    dataPrefetcher_       = dataPrefetcher;
    messageBatchSize_     = options.MessageBatchSize;
    objectStorageFactory_ = objectStorageFactory;
    resultTable_          = resultTable;
    submitter_            = submitter;
    sessionTable_         = sessionTable;
    taskTable_            = taskTable;
    workerStreamHandler_  = workerStreamHandler;
  }

  public async Task Init(CancellationToken cancellationToken)
  {
    await queueStorage_.Init(cancellationToken)
                       .ConfigureAwait(false);
    await dataPrefetcher_.Init(cancellationToken)
                         .ConfigureAwait(false);
    await workerStreamHandler_.Init(cancellationToken)
                              .ConfigureAwait(false);
    await objectStorageFactory_.Init(cancellationToken)
                               .ConfigureAwait(false);
    await resultTable_.Init(cancellationToken)
                      .ConfigureAwait(false);
    await sessionTable_.Init(cancellationToken)
                       .ConfigureAwait(false);
    await taskTable_.Init(cancellationToken)
                    .ConfigureAwait(false);
  }

  public async Task MainLoop(CancellationToken cancellationToken)
  {
    await Init(cancellationToken)
      .ConfigureAwait(false);

    cancellationToken.Register(() => logger_.LogError("Global cancellation has been triggered."));
    try
    {
      logger_.LogFunction(functionName: $"{nameof(Pollster)}.{nameof(MainLoop)}.prefetchTask.WhileLoop");
      while (!cancellationToken.IsCancellationRequested)
      {
        logger_.LogTrace("Trying to fetch messages");

        logger_.LogFunction(functionName: $"{nameof(Pollster)}.{nameof(MainLoop)}.prefetchTask.WhileLoop.{nameof(queueStorage_.PullAsync)}");
        var messages = queueStorage_.PullAsync(messageBatchSize_,
                                               cancellationToken);

        await foreach (var message in messages.WithCancellation(cancellationToken)
                                              .ConfigureAwait(false))
        {
          using var scopedLogger = logger_.BeginNamedScope("Prefetch messageHandler",
                                                           ("messageHandler", message.MessageId),
                                                           ("taskId", message.TaskId));

          using var activity = activitySource_.StartActivity("ProcessQueueMessage");
          activity?.SetBaggage("TaskId",
                               message.TaskId);
          activity?.SetBaggage("messageId",
                               message.MessageId);

          logger_.LogDebug("Start a new Task to process the messageHandler");

          var combinedCts = CancellationTokenSource.CreateLinkedTokenSource(message.CancellationToken,
                                                                            cancellationToken);
          try
          {
            await using var taskHandler = new TaskHandler(sessionTable_,
                                                          taskTable_,
                                                          resultTable_,
                                                          submitter_,
                                                          dataPrefetcher_,
                                                          workerStreamHandler_,
                                                          objectStorageFactory_,
                                                          message,
                                                          activitySource_,
                                                          logger_);

            var precondition = await taskHandler.AcquireTask(combinedCts.Token)
                                                .ConfigureAwait(false);

            if (precondition)
            {
              await taskHandler.PreProcessing(combinedCts.Token)
                               .ConfigureAwait(false);

              await taskHandler.ExecuteTask(combinedCts.Token)
                               .ConfigureAwait(false);

              logger_.LogDebug("CompleteProcessing task processing");

              await taskHandler.PostProcessing(combinedCts.Token)
                               .ConfigureAwait(false);

              logger_.LogDebug("Task returned");
            }
          }
          catch (Exception e)
          {
<<<<<<< HEAD
            logger_.LogWarning(e,
                               "Error with messageHandler {messageId}",
                               message.MessageId);
            combinedCts.Cancel();
=======
            logger_.LogError(e,
                             "Error with messageHandler {messageId}",
                             message.MessageId);
>>>>>>> c212d96c
          }
        }
      }
    }
    catch (Exception e)
    {
      logger_.LogCritical(e,
                          "Error in pollster");
    }

    lifeTime_.StopApplication();
  }
}<|MERGE_RESOLUTION|>--- conflicted
+++ resolved
@@ -172,16 +172,10 @@
           }
           catch (Exception e)
           {
-<<<<<<< HEAD
-            logger_.LogWarning(e,
-                               "Error with messageHandler {messageId}",
-                               message.MessageId);
-            combinedCts.Cancel();
-=======
             logger_.LogError(e,
                              "Error with messageHandler {messageId}",
                              message.MessageId);
->>>>>>> c212d96c
+            combinedCts.Cancel();
           }
         }
       }
