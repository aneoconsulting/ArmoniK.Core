--- conflicted
+++ resolved
@@ -46,22 +46,14 @@
 
   protected override async Task ExecuteAsync(CancellationToken stoppingToken)
   {
-<<<<<<< HEAD
+    await using var closeReader = new Deferrer(postProcessingTaskQueue_.CloseReader);
+
     while (!exceptionManager_.LateCancellationToken.IsCancellationRequested)
     {
       try
       {
-        var taskHandler = await postProcessingTaskQueue_.ReadAsync(exceptionManager_.LateCancellationToken)
-=======
-    await using var closeReader = new Deferrer(postProcessingTaskQueue_.CloseReader);
-
-    while (!token_.IsCancellationRequested)
-    {
-      try
-      {
         var taskHandler = await postProcessingTaskQueue_.ReadAsync(Timeout.InfiniteTimeSpan,
-                                                                   token_)
->>>>>>> a8e8fba5
+                                                                   exceptionManager_.LateCancellationToken)
                                                         .ConfigureAwait(false);
         await using var taskHandlerDispose = new Deferrer(taskHandler);
 
