--- conflicted
+++ resolved
@@ -192,12 +192,7 @@
       return AuthenticateResult.Fail("Missing Certificate Headers");
     }
 
-<<<<<<< HEAD
-    var impersonationUsername = TryGetHeader(impersonationUsernameHeader_);
-    var impersonationId       = TryGetHeader(impersonationIdHeader_);
     // Try to impersonate only if at least one of the impersonation headers is set
-=======
->>>>>>> 67f37d13
     if (impersonationId != null || impersonationUsername != null)
     {
       // Only users with the impersonate permission can impersonate
@@ -221,12 +216,9 @@
       }
     }
 
-<<<<<<< HEAD
-    // Authentication hasn't been rejected, create the ticket and authenticate the user
-=======
     cache_.Set(cacheKey,
                identity);
->>>>>>> 67f37d13
+    // Authentication hasn't been rejected, create the ticket and authenticate the user
     var ticket = new AuthenticationTicket(identity,
                                           SchemeName);
     return AuthenticateResult.Success(ticket);
