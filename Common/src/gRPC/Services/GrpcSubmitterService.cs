--- conflicted
+++ resolved
@@ -28,12 +28,9 @@
 using System.Threading.Tasks;
 
 using ArmoniK.Api.gRPC.V1;
-<<<<<<< HEAD
 using ArmoniK.Core.Common.Auth.Authentication;
 using ArmoniK.Core.Common.Auth.Authorization;
-=======
 using ArmoniK.Api.gRPC.V1.Submitter;
->>>>>>> 216ff243
 using ArmoniK.Core.Common.Exceptions;
 
 using Grpc.Core;
@@ -43,12 +40,8 @@
 
 namespace ArmoniK.Core.Common.gRPC.Services;
 
-<<<<<<< HEAD
 [Authorize(AuthenticationSchemes = Authenticator.SchemeName)]
-public class GrpcSubmitterService : Api.gRPC.V1.Submitter.SubmitterBase
-=======
 public class GrpcSubmitterService : Api.gRPC.V1.Submitter.Submitter.SubmitterBase
->>>>>>> 216ff243
 {
   private readonly ISubmitter                    submitter_;
   private readonly ILogger<GrpcSubmitterService> logger_;
