// This file is part of the ArmoniK project
// 
// Copyright (C) ANEO, 2021-2022. All rights reserved.
//   W. Kirschenmann   <wkirschenmann@aneo.fr>
//   J. Gurhem         <jgurhem@aneo.fr>
//   D. Dubuc          <ddubuc@aneo.fr>
//   L. Ziane Khodja   <lzianekhodja@aneo.fr>
//   F. Lemaitre       <flemaitre@aneo.fr>
//   S. Djebbar        <sdjebbar@aneo.fr>
//   J. Fonseca        <jfonseca@aneo.fr>
// 
// This program is free software: you can redistribute it and/or modify
// it under the terms of the GNU Affero General Public License as published
// by the Free Software Foundation, either version 3 of the License, or
// (at your option) any later version.
// 
// This program is distributed in the hope that it will be useful,
// but WITHOUT ANY WARRANTY, without even the implied warranty of
// MERCHANTABILITY or FITNESS FOR A PARTICULAR PURPOSE.  See the
// GNU Affero General Public License for more details.
// 
// You should have received a copy of the GNU Affero General Public License
// along with this program.  If not, see <http://www.gnu.org/licenses/>.

using System;
using System.Collections.Generic;
using System.Diagnostics;
using System.Linq;
using System.Threading;
using System.Threading.Tasks;

using ArmoniK.Api.Common.Utils;
using ArmoniK.Api.gRPC.V1;
using ArmoniK.Api.gRPC.V1.Submitter;
using ArmoniK.Core.Common.Exceptions;
using ArmoniK.Core.Common.Storage;
using ArmoniK.Core.Common.Utils;

using Google.Protobuf;

using Grpc.Core;

using JetBrains.Annotations;

using Microsoft.Extensions.Logging;

using Output = ArmoniK.Api.gRPC.V1.Output;
using TaskOptions = ArmoniK.Api.gRPC.V1.TaskOptions;
using TaskStatus = ArmoniK.Api.gRPC.V1.TaskStatus;

namespace ArmoniK.Core.Common.gRPC.Services;

public class Submitter : ISubmitter
{
  private readonly ActivitySource        activitySource_;
  private readonly ILogger<Submitter>    logger_;
  private readonly IObjectStorageFactory objectStorageFactory_;
  private readonly IPartitionTable       partitionTable_;
  private readonly IPushQueueStorage     pushQueueStorage_;
  private readonly IResultTable          resultTable_;


  private readonly ISessionTable sessionTable_;
  private readonly ITaskTable    taskTable_;

  [UsedImplicitly]
  public Submitter(IPushQueueStorage     pushQueueStorage,
                   IObjectStorageFactory objectStorageFactory,
                   ILogger<Submitter>    logger,
                   ISessionTable         sessionTable,
                   ITaskTable            taskTable,
                   IResultTable          resultTable,
                   IPartitionTable       partitionTable,
                   ActivitySource        activitySource)
  {
    objectStorageFactory_ = objectStorageFactory;
    logger_               = logger;
    sessionTable_         = sessionTable;
    taskTable_            = taskTable;
    resultTable_          = resultTable;
    partitionTable_       = partitionTable;
    activitySource_       = activitySource;
    pushQueueStorage_     = pushQueueStorage;
  }

  /// <inheritdoc />
  public Task StartTask(string            taskId,
                        CancellationToken cancellationToken = default)
    => taskTable_.StartTask(taskId,
                            cancellationToken);

  /// <inheritdoc />
  public Task<Configuration> GetServiceConfiguration(Empty             request,
                                                     CancellationToken cancellationToken)
    => Task.FromResult(new Configuration
                       {
                         DataChunkMaxSize = PayloadConfiguration.MaxChunkSize,
                       });

  /// <inheritdoc />
  public async Task CancelSession(string            sessionId,
                                  CancellationToken cancellationToken)
  {
    using var _        = logger_.LogFunction();
    using var activity = activitySource_.StartActivity($"{nameof(CancelSession)}");

    if (logger_.IsEnabled(LogLevel.Trace))
    {
      cancellationToken.Register(() => logger_.LogTrace("CancellationToken from ServerCallContext has been triggered"));
    }

    var sessionCancelTask = sessionTable_.CancelSessionAsync(sessionId,
                                                             cancellationToken);

    await taskTable_.CancelSessionAsync(sessionId,
                                        cancellationToken)
                    .ConfigureAwait(false);

    await sessionCancelTask.ConfigureAwait(false);
  }

  /// <inheritdoc />
  public async Task CancelTasks(TaskFilter        request,
                                CancellationToken cancellationToken)
  {
    using var _        = logger_.LogFunction();
    using var activity = activitySource_.StartActivity($"{nameof(CancelTasks)}");

    if (logger_.IsEnabled(LogLevel.Trace))
    {
      cancellationToken.Register(() => logger_.LogTrace("CancellationToken from ServerCallContext has been triggered"));
    }

    await taskTable_.CancelTasks(request,
                                 cancellationToken)
                    .ConfigureAwait(false);
  }

  /// <inheritdoc />
<<<<<<< HEAD
  public async Task<(IEnumerable<Storage.TaskRequest> requests, int priority)> CreateTasks(string                        sessionId,
                                                                                           string                        parentTaskId,
                                                                                           TaskOptions                   options,
                                                                                           IAsyncEnumerable<TaskRequest> taskRequests,
                                                                                           CancellationToken             cancellationToken)
  {
    var sessionData = await sessionTable_.GetSessionAsync(sessionId,
                                                          cancellationToken)
                                         .ConfigureAwait(false);
    return await CreateTasks(sessionData,
                             parentTaskId,
                             options,
                             taskRequests,
                             cancellationToken)
             .ConfigureAwait(false);
  }

  /// <inheritdoc />
  public async Task<(IEnumerable<Storage.TaskRequest> requests, int priority)> CreateTasks(SessionData                   sessionData,
                                                                                           string                        parentTaskId,
                                                                                           TaskOptions                   options,
                                                                                           IAsyncEnumerable<TaskRequest> taskRequests,
                                                                                           CancellationToken             cancellationToken)
  {
    options = options != null
                ? Storage.TaskOptions.Merge(options,
                                            sessionData.Options)
                : sessionData.Options;
    var partitionId = options.PartitionId;

    using var logFunction = logger_.LogFunction(parentTaskId);
    using var activity    = activitySource_.StartActivity($"{nameof(CreateTasks)}");
    using var sessionScope = logger_.BeginPropertyScope(("Session", sessionData.SessionId),
                                                        ("TaskId", parentTaskId),
                                                        ("PartitionId", options.PartitionId));

    if (logger_.IsEnabled(LogLevel.Trace))
    {
      cancellationToken.Register(() => logger_.LogTrace("CancellationToken from ServerCallContext has been triggered"));
    }

    var availablePartitionIds = sessionData.PartitionIds ?? Array.Empty<string>();
    if (!availablePartitionIds.Contains(partitionId))
    {
      throw new InvalidOperationException($"The session {sessionData.SessionId} is assigned to the partitions " +
                                          $"[{string.Join(", ", availablePartitionIds)}], but TaskRequest is assigned to partition {partitionId}");
    }

    if (options.Priority >= lockedQueueStorage_.MaxPriority)
    {
      var exception = new RpcException(new Status(StatusCode.InvalidArgument,
                                                  $"Max priority is {lockedQueueStorage_.MaxPriority}"));
      logger_.LogError(exception,
                       "Invalid Argument");
      throw exception;
    }


    var requests           = new List<Storage.TaskRequest>();
    var payloadUploadTasks = new List<Task>();

    await foreach (var taskRequest in taskRequests.WithCancellation(cancellationToken)
                                                  .ConfigureAwait(false))
    {
      var taskId = Guid.NewGuid()
                       .ToString();
      requests.Add(new Storage.TaskRequest(taskId,
                                           taskRequest.ExpectedOutputKeys,
                                           taskRequest.DataDependencies));
      payloadUploadTasks.Add(PayloadStorage(sessionData.SessionId)
                               .AddOrUpdateAsync(taskId,
                                                 taskRequest.PayloadChunks,
                                                 cancellationToken));
    }

    var parentTaskIds = new List<string>();

    if (!parentTaskId.Equals(sessionData.SessionId))
    {
      var res = await taskTable_.GetParentTaskIds(parentTaskId,
                                                  cancellationToken)
                                .ConfigureAwait(false);
      parentTaskIds.AddRange(res);
    }

    parentTaskIds.Add(parentTaskId);

    await payloadUploadTasks.WhenAll()
                            .ConfigureAwait(false);

    await taskTable_.CreateTasks(requests.Select(request => new TaskData(sessionData.SessionId,
                                                                         request.Id,
                                                                         "",
                                                                         request.Id,
                                                                         parentTaskIds,
                                                                         request.DataDependencies.ToList(),
                                                                         request.ExpectedOutputKeys.ToList(),
                                                                         Array.Empty<string>(),
                                                                         TaskStatus.Creating,
                                                                         options,
                                                                         new Storage.Output(false,
                                                                                            ""))),
                                 cancellationToken)
                    .ConfigureAwait(false);

    return (requests, options.Priority);
  }

  /// <inheritdoc />
=======
>>>>>>> 39f9448f
  public async Task FinalizeTaskCreation(IEnumerable<Storage.TaskRequest> requests,
                                         int                              priority,
                                         string                           partitionId,
                                         string                           sessionId,
                                         string                           parentTaskId,
                                         CancellationToken                cancellationToken)
  {
    var taskIds = requests.Select(request => request.Id);

    await ChangeResultOwnership(sessionId,
                                parentTaskId,
                                requests,
                                cancellationToken);

    await pushQueueStorage_.PushMessagesAsync(taskIds,
                                              partitionId,
                                              priority,
                                              cancellationToken)
                           .ConfigureAwait(false);

    await taskTable_.FinalizeTaskCreation(taskIds,
                                          cancellationToken)
                    .ConfigureAwait(false);
  }

  /// <inheritdoc />
  public async Task<Count> CountTasks(TaskFilter        request,
                                      CancellationToken cancellationToken)

  {
    using var activity = activitySource_.StartActivity($"{nameof(CountTasks)}");

    if (logger_.IsEnabled(LogLevel.Trace))
    {
      cancellationToken.Register(() => logger_.LogTrace("CancellationToken from ServerCallContext has been triggered"));
    }

    var count = await taskTable_.CountTasksAsync(request,
                                                 cancellationToken)
                                .ConfigureAwait(false);
    return new Count
           {
             Values =
             {
               count.Select(tuple => new StatusCount
                                     {
                                       Status = tuple.Status,
                                       Count  = tuple.Count,
                                     }),
             },
           };
  }

  /// <inheritdoc />
  public async Task<CreateSessionReply> CreateSession(IEnumerable<string> partitionIds,
                                                      TaskOptions         defaultTaskOptions,
                                                      CancellationToken   cancellationToken)
  {
    using var activity = activitySource_.StartActivity($"{nameof(CreateSession)}");
    if (!partitionIds.Any())
    {
      throw new InvalidOperationException("Partition collection should not be empty");
    }

    if (!await partitionTable_.ArePartitionsExistingAsync(partitionIds,
                                                          cancellationToken)
                              .ConfigureAwait(false))
    {
      throw new PartitionNotFoundException("One of the partitions does not exist");
    }

    var sessionId = await sessionTable_.SetSessionDataAsync(partitionIds,
                                                            defaultTaskOptions,
                                                            cancellationToken)
                                       .ConfigureAwait(false);
    return new CreateSessionReply
           {
             SessionId = sessionId,
           };
  }

  /// <inheritdoc />
  public async Task TryGetResult(ResultRequest                    request,
                                 IServerStreamWriter<ResultReply> responseStream,
                                 CancellationToken                cancellationToken)
  {
    using var activity = activitySource_.StartActivity($"{nameof(TryGetResult)}");
    var       storage  = ResultStorage(request.Session);

    var result = await resultTable_.GetResult(request.Session,
                                              request.ResultId,
                                              cancellationToken)
                                   .ConfigureAwait(false);

    if (result.Status != ResultStatus.Completed)
    {
      var taskData = await taskTable_.ReadTaskAsync(result.OwnerTaskId,
                                                    cancellationToken)
                                     .ConfigureAwait(false);

      switch (taskData.Status)
      {
        case TaskStatus.Processed:
        case TaskStatus.Completed:
          break;
        case TaskStatus.Error:
        case TaskStatus.Timeout:
        case TaskStatus.Canceled:
        case TaskStatus.Canceling:
          await responseStream.WriteAsync(new ResultReply
                                          {
                                            Error = new TaskError
                                                    {
                                                      TaskId = taskData.TaskId,
                                                      Errors =
                                                      {
                                                        new Error
                                                        {
                                                          Detail     = taskData.Output.Error,
                                                          TaskStatus = taskData.Status,
                                                        },
                                                      },
                                                    },
                                          },
                                          CancellationToken.None)
                              .ConfigureAwait(false);
          return;
        case TaskStatus.Creating:
        case TaskStatus.Submitted:
        case TaskStatus.Dispatched:
        case TaskStatus.Processing:
          await responseStream.WriteAsync(new ResultReply
                                          {
                                            NotCompletedTask = taskData.TaskId,
                                          },
                                          CancellationToken.None)
                              .ConfigureAwait(false);
          return;

        case TaskStatus.Unspecified:
        default:
          throw new ArgumentOutOfRangeException();
      }
    }

    await foreach (var chunk in storage.GetValuesAsync(request.ResultId,
                                                       cancellationToken)
                                       .ConfigureAwait(false))
    {
      await responseStream.WriteAsync(new ResultReply
                                      {
                                        Result = new DataChunk
                                                 {
                                                   Data = UnsafeByteOperations.UnsafeWrap(new ReadOnlyMemory<byte>(chunk)),
                                                 },
                                      },
                                      CancellationToken.None)
                          .ConfigureAwait(false);
    }

    await responseStream.WriteAsync(new ResultReply
                                    {
                                      Result = new DataChunk
                                               {
                                                 DataComplete = true,
                                               },
                                    },
                                    CancellationToken.None)
                        .ConfigureAwait(false);
  }

  public async Task<Count> WaitForCompletion(WaitRequest       request,
                                             CancellationToken cancellationToken)
  {
    using var activity = activitySource_.StartActivity($"{nameof(WaitForCompletion)}");

    if (logger_.IsEnabled(LogLevel.Trace))
    {
      cancellationToken.Register(() => logger_.LogTrace("CancellationToken from ServerCallContext has been triggered"));
    }


    Task<IEnumerable<TaskStatusCount>> CountUpdateFunc()
      => taskTable_.CountTasksAsync(request.Filter,
                                    cancellationToken);

    var output              = new Count();
    var countUpdateFunc     = CountUpdateFunc;
    var currentPollingDelay = taskTable_.PollingDelayMin;
    while (true)
    {
      var counts = await countUpdateFunc()
                     .ConfigureAwait(false);
      var notCompleted = 0;
      var error        = false;
      var cancelled    = false;

      // ReSharper disable once PossibleMultipleEnumeration
      foreach (var (status, count) in counts)
      {
        switch (status)
        {
          case TaskStatus.Creating:
            notCompleted += count;
            break;
          case TaskStatus.Submitted:
            notCompleted += count;
            break;
          case TaskStatus.Dispatched:
            notCompleted += count;
            break;
          case TaskStatus.Completed:
            break;
          case TaskStatus.Timeout:
            notCompleted += count;
            break;
          case TaskStatus.Canceling:
            notCompleted += count;
            cancelled    =  true;
            break;
          case TaskStatus.Canceled:
            notCompleted += count;
            cancelled    =  true;
            break;
          case TaskStatus.Processing:
            notCompleted += count;
            break;
          case TaskStatus.Error:
            notCompleted += count;
            error        =  true;
            break;
          case TaskStatus.Unspecified:
            notCompleted += count;
            break;
          case TaskStatus.Processed:
            notCompleted += count;
            break;
          default:
            throw new ArmoniKException($"Unknown TaskStatus {status}");
        }
      }

      if (notCompleted == 0 || (request.StopOnFirstTaskError && error) || (request.StopOnFirstTaskCancellation && cancelled))
      {
        // ReSharper disable once PossibleMultipleEnumeration
        output.Values.AddRange(counts.Select(tuple => new StatusCount
                                                      {
                                                        Count  = tuple.Count,
                                                        Status = tuple.Status,
                                                      }));
        logger_.LogDebug("All sub tasks have completed. Returning count={count}",
                         output);
        break;
      }


      await Task.Delay(currentPollingDelay,
                       cancellationToken)
                .ConfigureAwait(false);
      if (2 * currentPollingDelay < taskTable_.PollingDelayMax)
      {
        currentPollingDelay = 2 * currentPollingDelay;
      }
    }

    return output;
  }

  /// <inheritdoc />
  public async Task UpdateTaskStatusAsync(string            id,
                                          TaskStatus        status,
                                          CancellationToken cancellationToken = default)
  {
    using var activity = activitySource_.StartActivity($"{nameof(UpdateTaskStatusAsync)}");
    await taskTable_.UpdateTaskStatusAsync(id,
                                           status,
                                           cancellationToken)
                    .ConfigureAwait(false);
  }

  /// <inheritdoc />
  public async Task CompleteTaskAsync(TaskData          taskData,
                                      bool              resubmit,
                                      Output            output,
                                      CancellationToken cancellationToken = default)
  {
    using var activity = activitySource_.StartActivity($"{nameof(CompleteTaskAsync)}");

    Storage.Output cOutput = output;

    if (cOutput.Success)
    {
      await taskTable_.SetTaskSuccessAsync(taskData.TaskId,
                                           cancellationToken)
                      .ConfigureAwait(false);
    }
    else
    {
      // not done means that another pod put this task in error so we do not need to do it a second time
      // so nothing to do
      if (!await taskTable_.SetTaskErrorAsync(taskData.TaskId,
                                              cOutput.Error,
                                              cancellationToken)
                           .ConfigureAwait(false))
      {
        return;
      }

      // TODO FIXME: nothing will resubmit the task if there is a crash there
      if (resubmit && taskData.RetryOfIds.Count < taskData.Options.MaxRetries)
      {
        logger_.LogWarning("Resubmit {task}",
                           taskData.TaskId);

        var newTaskId = await taskTable_.RetryTask(taskData,
                                                   cancellationToken)
                                        .ConfigureAwait(false);

        await FinalizeTaskCreation(new List<Storage.TaskRequest>
                                   {
                                     new(newTaskId,
                                         taskData.ExpectedOutputIds,
                                         taskData.DataDependencies),
                                   },
                                   taskData.Options.Priority,
                                   taskData.Options.PartitionId,
                                   taskData.SessionId,
                                   taskData.TaskId,
                                   cancellationToken)
          .ConfigureAwait(false);
      }
      else
      {
        await resultTable_.AbortTaskResults(taskData.SessionId,
                                            taskData.TaskId,
                                            cancellationToken)
                          .ConfigureAwait(false);
      }
    }
  }

  /// <inheritdoc />
  public async Task<Output> TryGetTaskOutputAsync(TaskOutputRequest request,
                                                  CancellationToken contextCancellationToken)
  {
    using var activity = activitySource_.StartActivity($"{nameof(TryGetTaskOutputAsync)}");
    var output = await taskTable_.GetTaskOutput(request.TaskId,
                                                contextCancellationToken)
                                 .ConfigureAwait(false);
    return new Output(output);
  }

  /// <inheritdoc />
  public async Task<AvailabilityReply> WaitForAvailabilityAsync(ResultRequest     request,
                                                                CancellationToken contextCancellationToken)
  {
    using var activity = activitySource_.StartActivity($"{nameof(WaitForAvailabilityAsync)}");

    if (logger_.IsEnabled(LogLevel.Trace))
    {
      contextCancellationToken.Register(() => logger_.LogTrace("CancellationToken from ServerCallContext has been triggered"));
    }

    var currentPollingDelay = taskTable_.PollingDelayMin;
    while (true)
    {
      var result = await resultTable_.GetResult(request.Session,
                                                request.ResultId,
                                                contextCancellationToken)
                                     .ConfigureAwait(false);

      switch (result.Status)
      {
        case ResultStatus.Completed:
          return new AvailabilityReply
                 {
                   Ok = new Empty(),
                 };
        case ResultStatus.Created:
          break;
        case ResultStatus.Aborted:
          var taskData = await taskTable_.ReadTaskAsync(result.OwnerTaskId,
                                                        contextCancellationToken)
                                         .ConfigureAwait(false);

          return new AvailabilityReply
                 {
                   Error = new TaskError
                           {
                             TaskId = taskData.TaskId,
                             Errors =
                             {
                               new Error
                               {
                                 Detail     = taskData.Output.Error,
                                 TaskStatus = taskData.Status,
                               },
                             },
                           },
                 };
        case ResultStatus.Unspecified:
        default:
          throw new ArgumentOutOfRangeException();
      }

      await Task.Delay(currentPollingDelay,
                       contextCancellationToken)
                .ConfigureAwait(false);
      if (2 * currentPollingDelay < taskTable_.PollingDelayMax)
      {
        currentPollingDelay = 2 * currentPollingDelay;
      }
    }
  }

  /// <inheritdoc />
  public async Task<GetTaskStatusReply> GetTaskStatusAsync(GetTaskStatusRequest request,
                                                           CancellationToken    contextCancellationToken)
  {
    using var activity = activitySource_.StartActivity($"{nameof(GetTaskStatusAsync)}");
    return new GetTaskStatusReply
           {
             IdStatuses =
             {
               await taskTable_.GetTaskStatus(request.TaskIds.ToList(),
                                              contextCancellationToken)
                               .ConfigureAwait(false),
             },
           };
  }

  /// <inheritdoc />
  public async Task<GetResultStatusReply> GetResultStatusAsync(GetResultStatusRequest request,
                                                               CancellationToken      contextCancellationToken)
  {
    using var activity = activitySource_.StartActivity($"{nameof(GetResultStatusAsync)}");
    return new GetResultStatusReply
           {
             IdStatuses =
             {
               await resultTable_.GetResultStatus(request.ResultIds.ToList(),
                                                  request.SessionId,
                                                  contextCancellationToken)
                                 .ConfigureAwait(false),
             },
           };
  }

  /// <inheritdoc />
  public async Task<TaskIdList> ListTasksAsync(TaskFilter        request,
                                               CancellationToken contextCancellationToken)
  {
    using var activity = activitySource_.StartActivity($"{nameof(ListTasksAsync)}");
    var       idList   = new TaskIdList();
    idList.TaskIds.AddRange(await taskTable_.ListTasksAsync(request,
                                                            contextCancellationToken)
                                            .ToListAsync(contextCancellationToken)
                                            .ConfigureAwait(false));
    return idList;
  }

  /// <inheritdoc />
  public async Task<SessionIdList> ListSessionsAsync(SessionFilter     request,
                                                     CancellationToken contextCancellationToken)
  {
    using var activity = activitySource_.StartActivity($"{nameof(ListTasksAsync)}");
    var       idList   = new SessionIdList();
    idList.SessionIds.AddRange(await sessionTable_.ListSessionsAsync(request,
                                                                     contextCancellationToken)
                                                  .ToListAsync(contextCancellationToken)
                                                  .ConfigureAwait(false));
    return idList;
  }

  public async Task SetResult(string                                 sessionId,
                              string                                 ownerTaskId,
                              string                                 key,
                              IAsyncEnumerable<ReadOnlyMemory<byte>> chunks,
                              CancellationToken                      cancellationToken)
  {
    using var activity = activitySource_.StartActivity($"{nameof(SetResult)}");
    var       storage  = ResultStorage(sessionId);

    await storage.AddOrUpdateAsync(key,
                                   chunks,
                                   cancellationToken)
                 .ConfigureAwait(false);

    await resultTable_.SetResult(sessionId,
                                 ownerTaskId,
                                 key,
                                 cancellationToken)
                      .ConfigureAwait(false);
  }

  /// <inheritdoc />
  public async Task<(IEnumerable<Storage.TaskRequest> requests, int priority, string partitionId)> CreateTasks(string                        sessionId,
                                                                                                               string                        parentTaskId,
                                                                                                               TaskOptions                   options,
                                                                                                               IAsyncEnumerable<TaskRequest> taskRequests,
                                                                                                               CancellationToken             cancellationToken)
  {
    var sessionData = await sessionTable_.GetSessionAsync(sessionId,
                                                          cancellationToken)
                                         .ConfigureAwait(false);
    options = options != null
                ? Storage.TaskOptions.Merge(options,
                                            sessionData.Options)
                : sessionData.Options;
    var partitionId = options.PartitionId;

    using var logFunction = logger_.LogFunction(parentTaskId);
    using var activity    = activitySource_.StartActivity($"{nameof(CreateTasks)}");
    using var sessionScope = logger_.BeginPropertyScope(("Session", sessionData.SessionId),
                                                        ("TaskId", parentTaskId),
                                                        ("PartitionId", options.PartitionId));

    if (logger_.IsEnabled(LogLevel.Trace))
    {
      cancellationToken.Register(() => logger_.LogTrace("CancellationToken from ServerCallContext has been triggered"));
    }

    var availablePartitionIds = sessionData.PartitionIds ?? Array.Empty<string>();
    if (!availablePartitionIds.Contains(partitionId))
    {
      throw new InvalidOperationException($"The session {sessionData.SessionId} is assigned to the partitions " +
                                          $"[{string.Join(", ", availablePartitionIds)}], but TaskRequest is assigned to partition {partitionId}");
    }

    if (options.Priority >= pushQueueStorage_.MaxPriority)
    {
      var exception = new RpcException(new Status(StatusCode.InvalidArgument,
                                                  $"Max priority is {pushQueueStorage_.MaxPriority}"));
      logger_.LogError(exception,
                       "Invalid Argument");
      throw exception;
    }


    var requests           = new List<Storage.TaskRequest>();
    var payloadUploadTasks = new List<Task>();

    await foreach (var taskRequest in taskRequests.WithCancellation(cancellationToken)
                                                  .ConfigureAwait(false))
    {
      requests.Add(new Storage.TaskRequest(taskRequest.Id,
                                           taskRequest.ExpectedOutputKeys,
                                           taskRequest.DataDependencies));
      payloadUploadTasks.Add(PayloadStorage(sessionData.SessionId)
                               .AddOrUpdateAsync(taskRequest.Id,
                                                 taskRequest.PayloadChunks,
                                                 cancellationToken));
    }

    var parentTaskIds = new List<string>();

    if (!parentTaskId.Equals(sessionData.SessionId))
    {
      var res = await taskTable_.GetParentTaskIds(parentTaskId,
                                                  cancellationToken)
                                .ConfigureAwait(false);
      parentTaskIds.AddRange(res);
    }

    parentTaskIds.Add(parentTaskId);

    await payloadUploadTasks.WhenAll()
                            .ConfigureAwait(false);

    await taskTable_.CreateTasks(requests.Select(request => new TaskData(sessionData.SessionId,
                                                                         request.Id,
                                                                         "",
                                                                         request.Id,
                                                                         parentTaskIds,
                                                                         request.DataDependencies.ToList(),
                                                                         request.ExpectedOutputKeys.ToList(),
                                                                         Array.Empty<string>(),
                                                                         TaskStatus.Creating,
                                                                         options,
                                                                         new Storage.Output(false,
                                                                                            ""))),
                                 cancellationToken)
                    .ConfigureAwait(false);

    return (requests, options.Priority, options.PartitionId);
  }

  private IObjectStorage ResultStorage(string session)
    => objectStorageFactory_.CreateResultStorage(session);

  private IObjectStorage PayloadStorage(string session)
    => objectStorageFactory_.CreatePayloadStorage(session);


  private async Task ChangeResultOwnership(string                           session,
                                           string                           parentTaskId,
                                           IEnumerable<Storage.TaskRequest> requests,
                                           CancellationToken                cancellationToken = default)
  {
    using var _        = logger_.LogFunction($"{session}.{parentTaskId}");
    using var activity = activitySource_.StartActivity($"{nameof(ChangeResultOwnership)}");
    activity?.AddTag("sessionId",
                     session);
    activity?.AddTag("parentTaskId",
                     parentTaskId);

    var parentExpectedOutputKeys = new List<string>();

    if (!parentTaskId.Equals(session))
    {
      parentExpectedOutputKeys.AddRange(await taskTable_.GetTaskExpectedOutputKeys(parentTaskId,
                                                                                   cancellationToken)
                                                        .ConfigureAwait(false));
    }

    var taskDataModels = requests.Select(request =>
                                         {
                                           var intersect = parentExpectedOutputKeys.Intersect(request.ExpectedOutputKeys)
                                                                                   .ToList();

                                           var resultModel = request.ExpectedOutputKeys.Except(intersect)
                                                                    .Select(key => new Result(session,
                                                                                              key,
                                                                                              request.Id,
                                                                                              ResultStatus.Created,
                                                                                              DateTime.UtcNow,
                                                                                              Array.Empty<byte>()));

                                           return (Result: resultModel, Req: new IResultTable.ChangeResultOwnershipRequest(intersect,
                                                                                                                           request.Id));
                                         });

    await resultTable_.ChangeResultOwnership(session,
                                             parentTaskId,
                                             taskDataModels.Select(tuple => tuple.Req),
                                             cancellationToken)
                      .ConfigureAwait(false);

    await resultTable_.Create(taskDataModels.SelectMany(task => task.Result),
                              cancellationToken)
                      .ConfigureAwait(false);
  }
}<|MERGE_RESOLUTION|>--- conflicted
+++ resolved
@@ -137,118 +137,6 @@
   }
 
   /// <inheritdoc />
-<<<<<<< HEAD
-  public async Task<(IEnumerable<Storage.TaskRequest> requests, int priority)> CreateTasks(string                        sessionId,
-                                                                                           string                        parentTaskId,
-                                                                                           TaskOptions                   options,
-                                                                                           IAsyncEnumerable<TaskRequest> taskRequests,
-                                                                                           CancellationToken             cancellationToken)
-  {
-    var sessionData = await sessionTable_.GetSessionAsync(sessionId,
-                                                          cancellationToken)
-                                         .ConfigureAwait(false);
-    return await CreateTasks(sessionData,
-                             parentTaskId,
-                             options,
-                             taskRequests,
-                             cancellationToken)
-             .ConfigureAwait(false);
-  }
-
-  /// <inheritdoc />
-  public async Task<(IEnumerable<Storage.TaskRequest> requests, int priority)> CreateTasks(SessionData                   sessionData,
-                                                                                           string                        parentTaskId,
-                                                                                           TaskOptions                   options,
-                                                                                           IAsyncEnumerable<TaskRequest> taskRequests,
-                                                                                           CancellationToken             cancellationToken)
-  {
-    options = options != null
-                ? Storage.TaskOptions.Merge(options,
-                                            sessionData.Options)
-                : sessionData.Options;
-    var partitionId = options.PartitionId;
-
-    using var logFunction = logger_.LogFunction(parentTaskId);
-    using var activity    = activitySource_.StartActivity($"{nameof(CreateTasks)}");
-    using var sessionScope = logger_.BeginPropertyScope(("Session", sessionData.SessionId),
-                                                        ("TaskId", parentTaskId),
-                                                        ("PartitionId", options.PartitionId));
-
-    if (logger_.IsEnabled(LogLevel.Trace))
-    {
-      cancellationToken.Register(() => logger_.LogTrace("CancellationToken from ServerCallContext has been triggered"));
-    }
-
-    var availablePartitionIds = sessionData.PartitionIds ?? Array.Empty<string>();
-    if (!availablePartitionIds.Contains(partitionId))
-    {
-      throw new InvalidOperationException($"The session {sessionData.SessionId} is assigned to the partitions " +
-                                          $"[{string.Join(", ", availablePartitionIds)}], but TaskRequest is assigned to partition {partitionId}");
-    }
-
-    if (options.Priority >= lockedQueueStorage_.MaxPriority)
-    {
-      var exception = new RpcException(new Status(StatusCode.InvalidArgument,
-                                                  $"Max priority is {lockedQueueStorage_.MaxPriority}"));
-      logger_.LogError(exception,
-                       "Invalid Argument");
-      throw exception;
-    }
-
-
-    var requests           = new List<Storage.TaskRequest>();
-    var payloadUploadTasks = new List<Task>();
-
-    await foreach (var taskRequest in taskRequests.WithCancellation(cancellationToken)
-                                                  .ConfigureAwait(false))
-    {
-      var taskId = Guid.NewGuid()
-                       .ToString();
-      requests.Add(new Storage.TaskRequest(taskId,
-                                           taskRequest.ExpectedOutputKeys,
-                                           taskRequest.DataDependencies));
-      payloadUploadTasks.Add(PayloadStorage(sessionData.SessionId)
-                               .AddOrUpdateAsync(taskId,
-                                                 taskRequest.PayloadChunks,
-                                                 cancellationToken));
-    }
-
-    var parentTaskIds = new List<string>();
-
-    if (!parentTaskId.Equals(sessionData.SessionId))
-    {
-      var res = await taskTable_.GetParentTaskIds(parentTaskId,
-                                                  cancellationToken)
-                                .ConfigureAwait(false);
-      parentTaskIds.AddRange(res);
-    }
-
-    parentTaskIds.Add(parentTaskId);
-
-    await payloadUploadTasks.WhenAll()
-                            .ConfigureAwait(false);
-
-    await taskTable_.CreateTasks(requests.Select(request => new TaskData(sessionData.SessionId,
-                                                                         request.Id,
-                                                                         "",
-                                                                         request.Id,
-                                                                         parentTaskIds,
-                                                                         request.DataDependencies.ToList(),
-                                                                         request.ExpectedOutputKeys.ToList(),
-                                                                         Array.Empty<string>(),
-                                                                         TaskStatus.Creating,
-                                                                         options,
-                                                                         new Storage.Output(false,
-                                                                                            ""))),
-                                 cancellationToken)
-                    .ConfigureAwait(false);
-
-    return (requests, options.Priority);
-  }
-
-  /// <inheritdoc />
-=======
->>>>>>> 39f9448f
   public async Task FinalizeTaskCreation(IEnumerable<Storage.TaskRequest> requests,
                                          int                              priority,
                                          string                           partitionId,
@@ -794,11 +682,13 @@
     await foreach (var taskRequest in taskRequests.WithCancellation(cancellationToken)
                                                   .ConfigureAwait(false))
     {
-      requests.Add(new Storage.TaskRequest(taskRequest.Id,
+      var taskId = Guid.NewGuid()
+                       .ToString();
+      requests.Add(new Storage.TaskRequest(taskId,
                                            taskRequest.ExpectedOutputKeys,
                                            taskRequest.DataDependencies));
       payloadUploadTasks.Add(PayloadStorage(sessionData.SessionId)
-                               .AddOrUpdateAsync(taskRequest.Id,
+                               .AddOrUpdateAsync(taskId,
                                                  taskRequest.PayloadChunks,
                                                  cancellationToken));
     }
