--- conflicted
+++ resolved
@@ -84,13 +84,9 @@
     var mockAgentHandler        = new Mock<IAgentHandler>();
     using var testServiceProvider = new TestTaskHandlerProvider(mockStreamHandler.Object,
                                                                 mockAgentHandler.Object,
-<<<<<<< HEAD
                                                                 mockQueueMessageHandler.Object,
                                                                 new CancellationTokenSource());
-=======
-                                                                mockQueueMessageHandler.Object);
     Assert.IsNotNull(testServiceProvider.TaskHandler);
->>>>>>> 5e28d37c
   }
 
   [Test]
