--- conflicted
+++ resolved
@@ -355,18 +355,16 @@
                                       CancellationToken.None)
                    .ConfigureAwait(false);
 
-<<<<<<< HEAD
-    await taskTable.AcquireTask("TaskSubmittedId",
-                                "OwnerPodId",
-                                "OwnerPodName",
-                                DateTime.UtcNow,
+    await taskTable.AcquireTask(TaskSubmittedData with
+                                {
+                                  AcquisitionDate = DateTime.UtcNow,
+                                  OwnerPodId = "OwnerPodId",
+                                  OwnerPodName = "OwnerPodName",
+                                },
                                 CancellationToken.None)
                    .ConfigureAwait(false);
 
-    await taskTable.StartTask("TaskSubmittedId",
-=======
     await taskTable.StartTask(TaskSubmittedData,
->>>>>>> ab2dbe5c
                               CancellationToken.None)
                    .ConfigureAwait(false);
 
@@ -476,12 +474,16 @@
                       newResults[0]);
       Assert.AreEqual(new TaskStatusUpdate("SessionId",
                                            TaskSubmittedData.TaskId,
-                                           TaskStatus.Processing),
+                                           TaskStatus.Dispatched),
                       newResults[1]);
       Assert.AreEqual(new TaskStatusUpdate("SessionId",
                                            TaskSubmittedData.TaskId,
+                                           TaskStatus.Processing),
+                      newResults[2]);
+      Assert.AreEqual(new TaskStatusUpdate("SessionId",
+                                           TaskSubmittedData.TaskId,
                                            TaskStatus.Cancelling),
-                      newResults[2]);
+                      newResults[3]);
     }
   }
 
