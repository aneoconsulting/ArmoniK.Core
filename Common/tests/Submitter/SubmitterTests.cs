--- conflicted
+++ resolved
@@ -411,18 +411,11 @@
                                 new Output(false,
                                            ""));
 
-<<<<<<< HEAD
-    await taskTable.AcquireTask(taskCompletedId,
-                                "OwnerPodId",
-                                "OwnerPodName",
-                                DateTime.UtcNow,
+    await taskTable.AcquireTask(taskData,
                                 token)
                    .ConfigureAwait(false);
 
-    await taskTable.StartTask(taskCompletedId,
-=======
     await taskTable.StartTask(taskData,
->>>>>>> ab2dbe5c
                               token)
                    .ConfigureAwait(false);
 
