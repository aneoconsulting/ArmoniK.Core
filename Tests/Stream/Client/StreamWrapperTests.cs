--- conflicted
+++ resolved
@@ -71,12 +71,8 @@
     Console.WriteLine("Client created");
   }
 
-<<<<<<< HEAD
-  private Submitter.SubmitterClient? client_;
-=======
   private Submitter.SubmitterClient client_;
   private string?                   partition_;
->>>>>>> 83dd17ea
 
   [TestCase(2,
             ExpectedResult = 4)]
@@ -87,12 +83,8 @@
     var sessionId = Guid.NewGuid() + "mytestsession";
     var taskId    = Guid.NewGuid() + "mytask";
 
-<<<<<<< HEAD
-    client_!.CreateSessionAndCheckReply(sessionId);
-=======
-    client_.CreateSessionAndCheckReply(sessionId,
-                                       partition_!);
->>>>>>> 83dd17ea
+    client_.CreateSessionAndCheckReply(sessionId,
+                                       partition_!);
 
     var payload = new TestPayload
                   {
@@ -113,13 +105,13 @@
 
     Console.WriteLine("TaskRequest Created");
 
-    await client_!.CreateTasksAndCheckReplyAsync(sessionId,
-                                                 new TaskOptions(),
-                                                 new[]
-                                                 {
-                                                   req,
-                                                 })
-                  .ConfigureAwait(false);
+    await client_.CreateTasksAndCheckReplyAsync(sessionId,
+                                                null,
+                                                new[]
+                                                {
+                                                  req,
+                                                })
+                 .ConfigureAwait(false);
 
     var resultRequest = new ResultRequest
                         {
@@ -127,7 +119,7 @@
                           Session = sessionId,
                         };
 
-    var availabilityReply = client_!.WaitForAvailability(resultRequest);
+    var availabilityReply = client_.WaitForAvailability(resultRequest);
 
     Assert.AreEqual(availabilityReply.TypeCase,
                     AvailabilityReply.TypeOneofCase.Ok);
@@ -137,7 +129,7 @@
     var result = new List<byte>();
 
     var resultPayload = TestPayload.Deserialize(await client_.GetResultAsync(resultRequest)
-                                                             .ConfigureAwait(false))!;
+                                                             .ConfigureAwait(false));
     Console.WriteLine($"Payload Type : {resultPayload.Type} - {taskId}");
     if (resultPayload.Type == TestPayload.TaskType.Result)
     {
@@ -156,12 +148,8 @@
     var sessionId = Guid.NewGuid() + "mytestsession";
     var taskId    = Guid.NewGuid() + "mytask";
 
-<<<<<<< HEAD
-    client_!.CreateSessionAndCheckReply(sessionId);
-=======
-    client_.CreateSessionAndCheckReply(sessionId,
-                                       partition_!);
->>>>>>> 83dd17ea
+    client_.CreateSessionAndCheckReply(sessionId,
+                                       partition_!);
 
     var payload = new TestPayload
                   {
@@ -180,13 +168,13 @@
 
     Console.WriteLine("TaskRequest Created");
 
-    await client_!.CreateTasksAndCheckReplyAsync(sessionId,
-                                                 new TaskOptions(),
-                                                 new[]
-                                                 {
-                                                   req,
-                                                 })
-                  .ConfigureAwait(false);
+    await client_.CreateTasksAndCheckReplyAsync(sessionId,
+                                                null,
+                                                new[]
+                                                {
+                                                  req,
+                                                })
+                 .ConfigureAwait(false);
 
     var resultRequest = new ResultRequest
                         {
@@ -194,7 +182,7 @@
                           Session = sessionId,
                         };
 
-    var taskOutput = client_!.TryGetTaskOutput(resultRequest);
+    var taskOutput = client_.TryGetTaskOutput(resultRequest);
     Console.WriteLine(taskOutput.ToString());
     return taskOutput.TypeCase;
   }
@@ -205,12 +193,8 @@
   {
     var sessionId = Guid.NewGuid() + nameof(TaskFailed);
 
-<<<<<<< HEAD
-    client_!.CreateSessionAndCheckReply(sessionId);
-=======
-    client_.CreateSessionAndCheckReply(sessionId,
-                                       partition_!);
->>>>>>> 83dd17ea
+    client_.CreateSessionAndCheckReply(sessionId,
+                                       partition_!);
 
     var payload = new TestPayload
                   {
@@ -236,10 +220,10 @@
 
     Console.WriteLine("TaskRequest Created");
 
-    await client_!.CreateTasksAndCheckReplyAsync(sessionId,
-                                                 new TaskOptions(),
-                                                 taskRequests)
-                  .ConfigureAwait(false);
+    await client_.CreateTasksAndCheckReplyAsync(sessionId,
+                                                null,
+                                                taskRequests)
+                 .ConfigureAwait(false);
 
     var taskOutput = taskRequests.Select(request =>
                                          {
@@ -249,7 +233,7 @@
                                                                  Session = sessionId,
                                                                };
 
-                                           var taskOutput = client_!.TryGetTaskOutput(resultRequest);
+                                           var taskOutput = client_.TryGetTaskOutput(resultRequest);
                                            Console.WriteLine(request.Id + " - " + taskOutput);
                                            return taskOutput.TypeCase;
                                          });
@@ -270,12 +254,8 @@
     var sessionId = "sessionId-" + Guid.NewGuid() + "-" + nameof(MultipleTasks) + " - " + taskType;
     Console.WriteLine($"Type of task {taskType}");
 
-<<<<<<< HEAD
-    client_!.CreateSessionAndCheckReply(sessionId);
-=======
-    client_.CreateSessionAndCheckReply(sessionId,
-                                       partition_!);
->>>>>>> 83dd17ea
+    client_.CreateSessionAndCheckReply(sessionId,
+                                       partition_!);
 
     var taskRequestList = new List<TaskRequest>();
 
@@ -304,10 +284,10 @@
 
     Console.WriteLine("TaskRequest Created");
 
-    await client_!.CreateTasksAndCheckReplyAsync(sessionId,
-                                                 new TaskOptions(),
-                                                 taskRequestList)
-                  .ConfigureAwait(false);
+    await client_.CreateTasksAndCheckReplyAsync(sessionId,
+                                                null,
+                                                taskRequestList)
+                 .ConfigureAwait(false);
 
     var resultAvailability = taskRequestList.Select(request =>
                                                     {
@@ -316,7 +296,7 @@
                                                                             Key     = request.Id,
                                                                             Session = sessionId,
                                                                           };
-                                                      var availabilityReply = client_!.WaitForAvailability(resultRequest);
+                                                      var availabilityReply = client_.WaitForAvailability(resultRequest);
                                                       return availabilityReply.TypeCase;
                                                     });
 
@@ -330,8 +310,8 @@
                                                                     Session = sessionId,
                                                                   };
 
-                                              var resultPayload = TestPayload.Deserialize(await client_!.GetResultAsync(resultRequest)
-                                                                                                        .ConfigureAwait(false))!;
+                                              var resultPayload = TestPayload.Deserialize(await client_.GetResultAsync(resultRequest)
+                                                                                                       .ConfigureAwait(false));
                                               Console.WriteLine($"Payload Type : {resultPayload.Type} - {request.Id}");
                                               if (resultPayload.Type == TestPayload.TaskType.Result)
                                               {
@@ -357,12 +337,8 @@
   {
     var sessionId = Guid.NewGuid() + "-MultipleDatadependencies";
 
-<<<<<<< HEAD
-    client_!.CreateSessionAndCheckReply(sessionId);
-=======
-    client_.CreateSessionAndCheckReply(sessionId,
-                                       partition_!);
->>>>>>> 83dd17ea
+    client_.CreateSessionAndCheckReply(sessionId,
+                                       partition_!);
 
     var taskRequestList = new List<TaskRequest>();
 
@@ -392,10 +368,10 @@
 
     Console.WriteLine("TaskRequest Created");
 
-    await client_!.CreateTasksAndCheckReplyAsync(sessionId,
-                                                 new TaskOptions(),
-                                                 taskRequestList)
-                  .ConfigureAwait(false);
+    await client_.CreateTasksAndCheckReplyAsync(sessionId,
+                                                null,
+                                                taskRequestList)
+                 .ConfigureAwait(false);
 
     var resultAvailability1 = taskRequestList.Select(request =>
                                                      {
@@ -404,7 +380,7 @@
                                                                              Key     = request.Id + "-res1",
                                                                              Session = sessionId,
                                                                            };
-                                                       var availabilityReply = client_!.WaitForAvailability(resultRequest);
+                                                       var availabilityReply = client_.WaitForAvailability(resultRequest);
                                                        return availabilityReply.TypeCase;
                                                      });
 
@@ -417,7 +393,7 @@
                                                                              Key     = request.Id + "-res2",
                                                                              Session = sessionId,
                                                                            };
-                                                       var availabilityReply = client_!.WaitForAvailability(resultRequest);
+                                                       var availabilityReply = client_.WaitForAvailability(resultRequest);
                                                        return availabilityReply.TypeCase;
                                                      });
 
@@ -430,28 +406,28 @@
                                                                   Key     = request.Id + "-res1",
                                                                   Session = sessionId,
                                                                 };
-                                           var resultBytes1 = await client_!.GetResultAsync(resultRequest1)
-                                                                            .ConfigureAwait(false);
+                                           var resultBytes1 = await client_.GetResultAsync(resultRequest1)
+                                                                           .ConfigureAwait(false);
                                            if (resultBytes1.Length == 0)
                                            {
                                              throw new Exception();
                                            }
 
-                                           var resultPayload1 = TestPayload.Deserialize(resultBytes1)!;
+                                           var resultPayload1 = TestPayload.Deserialize(resultBytes1);
 
                                            var resultRequest2 = new ResultRequest
                                                                 {
                                                                   Key     = request.Id + "-res2",
                                                                   Session = sessionId,
                                                                 };
-                                           var resultBytes2 = await client_!.GetResultAsync(resultRequest2)
-                                                                            .ConfigureAwait(false);
+                                           var resultBytes2 = await client_.GetResultAsync(resultRequest2)
+                                                                           .ConfigureAwait(false);
                                            if (resultBytes2.Length == 0)
                                            {
                                              throw new Exception();
                                            }
 
-                                           var resultPayload2 = TestPayload.Deserialize(resultBytes2)!;
+                                           var resultPayload2 = TestPayload.Deserialize(resultBytes2);
 
                                            var resultInt1 = BitConverter.ToInt32(resultPayload1.DataBytes);
                                            var resultInt2 = BitConverter.ToInt32(resultPayload2.DataBytes);
@@ -477,12 +453,8 @@
   {
     var sessionId = Guid.NewGuid() + "-" + nameof(LargePayloads);
 
-<<<<<<< HEAD
-    client_!.CreateSessionAndCheckReply(sessionId);
-=======
-    client_.CreateSessionAndCheckReply(sessionId,
-                                       partition_!);
->>>>>>> 83dd17ea
+    client_.CreateSessionAndCheckReply(sessionId,
+                                       partition_!);
 
     var taskRequestList = new List<TaskRequest>();
 
@@ -519,10 +491,10 @@
 
     Console.WriteLine("TaskRequest Created");
 
-    await client_!.CreateTasksAndCheckReplyAsync(sessionId,
-                                                 new TaskOptions(),
-                                                 taskRequestList)
-                  .ConfigureAwait(false);
+    await client_.CreateTasksAndCheckReplyAsync(sessionId,
+                                                null,
+                                                taskRequestList)
+                 .ConfigureAwait(false);
 
     var resultAvailability = taskRequestList.Select(request =>
                                                     {
@@ -531,7 +503,7 @@
                                                                             Key     = request.Id,
                                                                             Session = sessionId,
                                                                           };
-                                                      var availabilityReply = client_!.WaitForAvailability(resultRequest);
+                                                      var availabilityReply = client_.WaitForAvailability(resultRequest);
                                                       return availabilityReply.TypeCase;
                                                     });
 
@@ -545,12 +517,12 @@
                                                                     Session = sessionId,
                                                                   };
 
-                                              var resultPayload = TestPayload.Deserialize(await client_!.GetResultAsync(resultRequest)
-                                                                                                        .ConfigureAwait(false))!;
+                                              var resultPayload = TestPayload.Deserialize(await client_.GetResultAsync(resultRequest)
+                                                                                                       .ConfigureAwait(false));
                                               Console.WriteLine($"Payload Type : {resultPayload.Type} - {request.Id}");
                                               if (resultPayload.Type == TestPayload.TaskType.Result)
                                               {
-                                                return hash.SequenceEqual(resultPayload.DataBytes!);
+                                                return hash.SequenceEqual(resultPayload.DataBytes);
                                               }
 
                                               return false;
@@ -564,37 +536,33 @@
   {
     var sessionId = Guid.NewGuid() + "-" + nameof(LargePayloads);
 
-<<<<<<< HEAD
-    client_!.CreateSessionAndCheckReply(sessionId);
-=======
-    client_.CreateSessionAndCheckReply(sessionId,
-                                       partition_!);
->>>>>>> 83dd17ea
+    client_.CreateSessionAndCheckReply(sessionId,
+                                       partition_!);
 
     var taskId = nameof(LargePayloads) + "-" + Guid.NewGuid();
 
-    await client_!.CreateTasksAndCheckReplyAsync(sessionId,
-                                                 new TaskOptions(),
-                                                 new[]
-                                                 {
-                                                   new TaskRequest
-                                                   {
-                                                     Id = taskId,
-                                                     ExpectedOutputKeys =
-                                                     {
-                                                       taskId,
-                                                     },
-                                                     Payload = ByteString.Empty,
-                                                   },
-                                                 })
-                  .ConfigureAwait(false);
+    await client_.CreateTasksAndCheckReplyAsync(sessionId,
+                                                null,
+                                                new[]
+                                                {
+                                                  new TaskRequest
+                                                  {
+                                                    Id = taskId,
+                                                    ExpectedOutputKeys =
+                                                    {
+                                                      taskId,
+                                                    },
+                                                    Payload = ByteString.Empty,
+                                                  },
+                                                })
+                 .ConfigureAwait(false);
 
     var resultRequest = new ResultRequest
                         {
                           Key     = taskId,
                           Session = sessionId,
                         };
-    var availabilityReply = client_!.WaitForAvailability(resultRequest);
+    var availabilityReply = client_.WaitForAvailability(resultRequest);
 
     Assert.AreEqual(AvailabilityReply.TypeOneofCase.Error,
                     availabilityReply.TypeCase);
@@ -613,12 +581,8 @@
   {
     var sessionId = Guid.NewGuid() + "-" + nameof(PriorityShouldHaveAnEffect);
 
-<<<<<<< HEAD
-    client_!.CreateSessionAndCheckReply(sessionId);
-=======
-    client_.CreateSessionAndCheckReply(sessionId,
-                                       partition_!);
->>>>>>> 83dd17ea
+    client_.CreateSessionAndCheckReply(sessionId,
+                                       partition_!);
 
     var tasks = Enumerable.Range(1,
                                  9)
@@ -669,10 +633,10 @@
       taskRequestList.Add(req);
     }
 
-    await client_!.CreateTasksAndCheckReplyAsync(sessionId,
-                                                 taskOptions,
-                                                 taskRequestList)
-                  .ConfigureAwait(false);
+    await client_.CreateTasksAndCheckReplyAsync(sessionId,
+                                                taskOptions,
+                                                taskRequestList)
+                 .ConfigureAwait(false);
 
     var resultAvailability = taskRequestList.Select(request =>
                                                     {
@@ -681,7 +645,7 @@
                                                                             Key     = request.Id,
                                                                             Session = sessionId,
                                                                           };
-                                                      var availabilityReply = client_!.WaitForAvailability(resultRequest);
+                                                      var availabilityReply = client_.WaitForAvailability(resultRequest);
                                                       return availabilityReply.TypeCase;
                                                     });
 
@@ -698,8 +662,8 @@
                                                                     Session = sessionId,
                                                                   };
 
-                                              var resultPayload = TestPayload.Deserialize(await client_!.GetResultAsync(resultRequest)
-                                                                                                        .ConfigureAwait(false))!;
+                                              var resultPayload = TestPayload.Deserialize(await client_.GetResultAsync(resultRequest)
+                                                                                                       .ConfigureAwait(false));
                                               return resultPayload.Type == TestPayload.TaskType.Result;
                                             });
     Console.WriteLine("Executed taks with priority " + priority + " in " + sw.ElapsedMilliseconds);
