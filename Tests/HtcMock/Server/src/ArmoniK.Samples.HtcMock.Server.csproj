--- conflicted
+++ resolved
@@ -25,11 +25,7 @@
   </PropertyGroup>
 
   <ItemGroup>
-<<<<<<< HEAD
     <PackageReference Include="ArmoniK.Api.Worker" Version="3.8.1" />
-=======
-    <PackageReference Include="ArmoniK.Api.Worker" Version="3.8.0-3728gb51339f.8.b51339f" />
->>>>>>> 33bb3259
     <PackageReference Include="Microsoft.VisualStudio.Azure.Containers.Tools.Targets" Version="1.17.0" />
     <PackageReference Include="Htc.Mock" Version="3.0.0-alpha11" />
   </ItemGroup>
