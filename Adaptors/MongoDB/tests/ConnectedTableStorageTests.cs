﻿// This file is part of the ArmoniK project
// 
// Copyright (C) ANEO, 2021-2021. All rights reserved.
//   W. Kirschenmann   <wkirschenmann@aneo.fr>
//   J. Gurhem         <jgurhem@aneo.fr>
//   D. Dubuc          <ddubuc@aneo.fr>
//   L. Ziane Khodja   <lzianekhodja@aneo.fr>
//   F. Lemaitre       <flemaitre@aneo.fr>
//   S. Djebbar        <sdjebbar@aneo.fr>
// 
// This program is free software: you can redistribute it and/or modify
// it under the terms of the GNU Affero General Public License as published
// by the Free Software Foundation, either version 3 of the License, or
// (at your option) any later version.
// 
// This program is distributed in the hope that it will be useful,
// but WITHOUT ANY WARRANTY; without even the implied warranty of
// MERCHANTABILITY or FITNESS FOR A PARTICULAR PURPOSE.  See the
// GNU Affero General Public License for more details.
// 
// You should have received a copy of the GNU Affero General Public License
// along with this program.  If not, see <http://www.gnu.org/licenses/>.

using System.Collections.Generic;
using System.Linq;

using ArmoniK.Api.gRPC.V1;

using Microsoft.Extensions.Configuration;
using Microsoft.Extensions.Configuration.Memory;
using Microsoft.Extensions.DependencyInjection;
<<<<<<< HEAD
using Microsoft.VisualStudio.TestPlatform.ObjectModel.DataCollection;
=======
using Microsoft.Extensions.Logging.Abstractions;
>>>>>>> 1a8d00f8

using NUnit.Framework;

using ILogger = Microsoft.Extensions.Logging.ILogger;

namespace ArmoniK.Core.Adapters.MongoDB.Tests;

[TestFixture]
[Category("Integration")]
[Ignore("Require a deployed database")]
internal class ConnectedTableStorageTests
{
  [SetUp]
  public void SetUp()
  {
    Dictionary<string, string> baseConfig = new()
<<<<<<< HEAD
                                            {
                                              { "MongoDB:ConnectionString", "mongodb://localhost" },
                                              { "MongoDB:DatabaseName", "ConnectedTableStorageTests" },
                                              { "MongoDB:DataRetention", "10.00:00:00" },
                                              { "MongoDB:TableStorage:PollingDelay", "00:00:10" },
                                              { "MongoDB:LeaseProvider:AcquisitionPeriod", "00:20:00" },
                                              { "MongoDB:LeaseProvider:AcquisitionDuration", "00:50:00" },
                                              { "MongoDB:ObjectStorage:ChunkSize", "100000" },
                                              { "MongoDB:LockedQueueStorage:LockRefreshPeriodicity", "00:20:00" },
                                              { "MongoDB:LockedQueueStorage:PollPeriodicity", "00:00:50" },
                                              { "MongoDB:LockedQueueStorage:LockRefreshExtension", "00:50:00" },
                                            };

    var configSource = new MemoryConfigurationSource
                       {
                         InitialData = baseConfig,
                       };

    var builder = new ConfigurationBuilder()
     .Add(configSource);

    configuration_ = builder.Build();
  }

  private IConfiguration configuration_;
=======
    {
      { "MongoDB:ConnectionString", "mongodb://localhost" },
      { "MongoDB:DatabaseName", "database" },
      { "MongoDB:DataRetention", "10.00:00:00" },
      { "MongoDB:TableStorage:PollingDelay", "00:00:10" },
      { "MongoDB:LeaseProvider:AcquisitionPeriod", "00:20:00" },
      { "MongoDB:LeaseProvider:AcquisitionDuration", "00:50:00" },
      { "MongoDB:ObjectStorage:ChunkSize", "100000" },
      { "MongoDB:LockedQueueStorage:LockRefreshPeriodicity", "00:20:00" },
      { "MongoDB:LockedQueueStorage:PollPeriodicity", "00:00:50" },
      { "MongoDB:LockedQueueStorage:LockRefreshExtension", "00:50:00" },
    };

    configuration_ = new ConfigurationManager();
    configuration_.AddInMemoryCollection(baseConfig);
    logger_ = NullLogger.Instance;
  }

  private ConfigurationManager configuration_;
  private ILogger              logger_;

  [Test]
  public void AddOneTaskAndCount()
  {
    var services = new ServiceCollection();
    services.AddMongoComponents(configuration_,
                                logger_);
    services.AddLogging();

    var provider = services.BuildServiceProvider(new ServiceProviderOptions
    {
      ValidateOnBuild = true,
    });

    var table = provider.GetRequiredService<TableStorage>();

    Assert.AreEqual(0,
                    table.CountTasksAsync(new()).Result);

    var session = table.CreateSessionAsync(new()
    {
      DefaultTaskOption = new(),
      IdTag             = "tag",
    }).Result;

    var (_, _, _) = table.InitializeTaskCreation(session,
                                                 new(),
                                                 new[]
                                                 {
                                                   new TaskRequest
                                                   {
                                                     Payload = new(),
                                                   },
                                                 }).Result.Single();


    Assert.AreEqual(1,
                    table.CountTasksAsync(new()
                    {
                      SessionId    = session.Session,
                      SubSessionId = session.SubSession,
                    }).Result);
  }
>>>>>>> 1a8d00f8
}<|MERGE_RESOLUTION|>--- conflicted
+++ resolved
@@ -29,11 +29,8 @@
 using Microsoft.Extensions.Configuration;
 using Microsoft.Extensions.Configuration.Memory;
 using Microsoft.Extensions.DependencyInjection;
-<<<<<<< HEAD
 using Microsoft.VisualStudio.TestPlatform.ObjectModel.DataCollection;
-=======
 using Microsoft.Extensions.Logging.Abstractions;
->>>>>>> 1a8d00f8
 
 using NUnit.Framework;
 
@@ -50,7 +47,6 @@
   public void SetUp()
   {
     Dictionary<string, string> baseConfig = new()
-<<<<<<< HEAD
                                             {
                                               { "MongoDB:ConnectionString", "mongodb://localhost" },
                                               { "MongoDB:DatabaseName", "ConnectedTableStorageTests" },
@@ -76,69 +72,4 @@
   }
 
   private IConfiguration configuration_;
-=======
-    {
-      { "MongoDB:ConnectionString", "mongodb://localhost" },
-      { "MongoDB:DatabaseName", "database" },
-      { "MongoDB:DataRetention", "10.00:00:00" },
-      { "MongoDB:TableStorage:PollingDelay", "00:00:10" },
-      { "MongoDB:LeaseProvider:AcquisitionPeriod", "00:20:00" },
-      { "MongoDB:LeaseProvider:AcquisitionDuration", "00:50:00" },
-      { "MongoDB:ObjectStorage:ChunkSize", "100000" },
-      { "MongoDB:LockedQueueStorage:LockRefreshPeriodicity", "00:20:00" },
-      { "MongoDB:LockedQueueStorage:PollPeriodicity", "00:00:50" },
-      { "MongoDB:LockedQueueStorage:LockRefreshExtension", "00:50:00" },
-    };
-
-    configuration_ = new ConfigurationManager();
-    configuration_.AddInMemoryCollection(baseConfig);
-    logger_ = NullLogger.Instance;
-  }
-
-  private ConfigurationManager configuration_;
-  private ILogger              logger_;
-
-  [Test]
-  public void AddOneTaskAndCount()
-  {
-    var services = new ServiceCollection();
-    services.AddMongoComponents(configuration_,
-                                logger_);
-    services.AddLogging();
-
-    var provider = services.BuildServiceProvider(new ServiceProviderOptions
-    {
-      ValidateOnBuild = true,
-    });
-
-    var table = provider.GetRequiredService<TableStorage>();
-
-    Assert.AreEqual(0,
-                    table.CountTasksAsync(new()).Result);
-
-    var session = table.CreateSessionAsync(new()
-    {
-      DefaultTaskOption = new(),
-      IdTag             = "tag",
-    }).Result;
-
-    var (_, _, _) = table.InitializeTaskCreation(session,
-                                                 new(),
-                                                 new[]
-                                                 {
-                                                   new TaskRequest
-                                                   {
-                                                     Payload = new(),
-                                                   },
-                                                 }).Result.Single();
-
-
-    Assert.AreEqual(1,
-                    table.CountTasksAsync(new()
-                    {
-                      SessionId    = session.Session,
-                      SubSessionId = session.SubSession,
-                    }).Result);
-  }
->>>>>>> 1a8d00f8
 }