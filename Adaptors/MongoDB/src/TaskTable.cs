// This file is part of the ArmoniK project
// 
// Copyright (C) ANEO, 2021-2023. All rights reserved.
// 
// This program is free software: you can redistribute it and/or modify
// it under the terms of the GNU Affero General Public License as published
// by the Free Software Foundation, either version 3 of the License, or
// (at your option) any later version.
// 
// This program is distributed in the hope that it will be useful,
// but WITHOUT ANY WARRANTY, without even the implied warranty of
// MERCHANTABILITY or FITNESS FOR A PARTICULAR PURPOSE.  See the
// GNU Affero General Public License for more details.
// 
// You should have received a copy of the GNU Affero General Public License
// along with this program.  If not, see <http://www.gnu.org/licenses/>.

using System;
using System.Collections.Generic;
using System.Diagnostics;
using System.Linq;
using System.Linq.Expressions;
using System.Threading;
using System.Threading.Tasks;

using ArmoniK.Core.Adapters.MongoDB.Common;
using ArmoniK.Core.Adapters.MongoDB.Options;
using ArmoniK.Core.Adapters.MongoDB.Table.DataModel;
using ArmoniK.Core.Base.DataStructures;
using ArmoniK.Core.Common.Exceptions;
using ArmoniK.Core.Common.Storage;
using ArmoniK.Utils;

using Microsoft.Extensions.Diagnostics.HealthChecks;
using Microsoft.Extensions.Logging;

using MongoDB.Driver;
using MongoDB.Driver.Linq;

using TaskStatus = ArmoniK.Core.Common.Storage.TaskStatus;

namespace ArmoniK.Core.Adapters.MongoDB;

/// <inheritdoc />
public class TaskTable : ITaskTable
{
  private readonly ActivitySource                                          activitySource_;
  private readonly SessionProvider                                         sessionProvider_;
  private readonly MongoCollectionProvider<TaskData, TaskDataModelMapping> taskCollectionProvider_;

  private bool isInitialized_;

  public TaskTable(SessionProvider                                         sessionProvider,
                   MongoCollectionProvider<TaskData, TaskDataModelMapping> taskCollectionProvider,
                   ILogger<TaskTable>                                      logger,
                   ActivitySource                                          activitySource,
                   TableStorage                                            option)
  {
    sessionProvider_        = sessionProvider;
    taskCollectionProvider_ = taskCollectionProvider;
    Logger                  = logger;
    activitySource_         = activitySource;
    PollingDelayMin         = option.PollingDelayMin;
    PollingDelayMax         = option.PollingDelayMax;
  }

  public TimeSpan PollingDelayMin { get; set; }
  public TimeSpan PollingDelayMax { get; set; }

  /// <inheritdoc />
  public async Task CreateTasks(IEnumerable<TaskData> tasks,
                                CancellationToken     cancellationToken = default)
  {
    using var activity = activitySource_.StartActivity($"{nameof(CreateTasks)}");

    var taskCollection = taskCollectionProvider_.Get();

    await taskCollection.InsertManyAsync(tasks.Select(taskData => taskData),
                                         cancellationToken: cancellationToken)
                        .ConfigureAwait(false);
  }

  /// <inheritdoc />
  public async Task<TaskData> ReadTaskAsync(string            taskId,
                                            CancellationToken cancellationToken = default)
  {
    using var activity = activitySource_.StartActivity($"{nameof(ReadTaskAsync)}");
    activity?.SetTag("ReadTaskId",
                     taskId);
    var sessionHandle  = sessionProvider_.Get();
    var taskCollection = taskCollectionProvider_.Get();

    try
    {
      return await taskCollection.Find(tdm => tdm.TaskId == taskId)
                                 .SingleAsync(cancellationToken)
                                 .ConfigureAwait(false);
    }
    catch (InvalidOperationException)
    {
      throw new TaskNotFoundException($"Task '{taskId}' not found.");
    }
  }

  /// <inheritdoc />
  public async Task<bool> IsTaskCancelledAsync(string            taskId,
                                               CancellationToken cancellationToken = default)
  {
    using var activity = activitySource_.StartActivity($"{nameof(IsTaskCancelledAsync)}");
    activity?.SetTag($"{nameof(IsTaskCancelledAsync)}_taskId",
                     taskId);
    var sessionHandle  = sessionProvider_.Get();
    var taskCollection = taskCollectionProvider_.Get();

    try
    {
      return await taskCollection.Find(model => model.TaskId == taskId)
                                 .Project(model => model.Status == TaskStatus.Cancelled || model.Status == TaskStatus.Cancelling)
                                 .SingleAsync(cancellationToken)
                                 .ConfigureAwait(false);
    }
    catch (InvalidOperationException e)
    {
      throw new TaskNotFoundException($"Task '{taskId}' not found.",
                                      e);
    }
  }

  /// <inheritdoc />
  public async Task StartTask(TaskData          taskData,
                              CancellationToken cancellationToken = default)
  {
    using var activity = activitySource_.StartActivity($"{nameof(StartTask)}");
    activity?.SetTag($"{nameof(StartTask)}_TaskId",
                     taskData.TaskId);
    var taskCollection = taskCollectionProvider_.Get();

    var updateDefinition = new UpdateDefinitionBuilder<TaskData>().Set(tdm => tdm.Status,
                                                                       TaskStatus.Processing)
                                                                  .Set(tdm => tdm.StartDate,
                                                                       taskData.StartDate)
                                                                  .Set(tdm => tdm.PodTtl,
                                                                       taskData.PodTtl);
    Logger.LogInformation("Trying to start task {taskId} and update to status {status}",
                          taskData.TaskId,
                          TaskStatus.Processing);
<<<<<<< HEAD
    var res = await taskCollection.UpdateManyAsync(x => x.TaskId == taskId && x.Status == TaskStatus.Dispatched,
=======
    var res = await taskCollection.UpdateManyAsync(x => x.TaskId == taskData.TaskId  && x.Status != TaskStatus.Completed && x.Status != TaskStatus.Cancelled &&
                                                        x.Status != TaskStatus.Error && x.Status != TaskStatus.Retried,
>>>>>>> ab2dbe5c
                                                   updateDefinition,
                                                   cancellationToken: cancellationToken)
                                  .ConfigureAwait(false);

    switch (res.MatchedCount)
    {
      case 0:
        var taskStatus = (await GetTaskStatus(new[]
                                              {
                                                taskData.TaskId,
                                              },
                                              cancellationToken)
                            .ConfigureAwait(false)).AsICollection();

        if (!taskStatus.Any())
        {
          throw new TaskNotFoundException($"Task {taskData.TaskId} not found");
        }

<<<<<<< HEAD
        throw new ArmoniKException($"Fail to start task because task was not acquired - {taskStatus.Single()} to {TaskStatus.Processing}");
=======
        throw new TaskAlreadyInFinalStateException($"Task already in a terminal state - {taskStatus.Single()} to {TaskStatus.Processing}");
>>>>>>> ab2dbe5c
      case > 1:
        throw new ArmoniKException("Multiple tasks modified");
    }
  }

  /// <inheritdoc />
  public async Task<IEnumerable<TaskStatusCount>> CountTasksAsync(Expression<Func<TaskData, bool>> filter,
                                                                  CancellationToken                cancellationToken = default)
  {
    using var activity = activitySource_.StartActivity($"{nameof(CountTasksAsync)}");

    var sessionHandle  = sessionProvider_.Get();
    var taskCollection = taskCollectionProvider_.Get();

    var res = await taskCollection.AsQueryable(sessionHandle)
                                  .Where(filter)
                                  .GroupBy(model => model.Status)
                                  .Select(models => new TaskStatusCount(models.Key,
                                                                        models.Count()))
                                  .ToListAsync(cancellationToken)
                                  .ConfigureAwait(false);

    return res;
  }

  /// <inheritdoc />
  public async Task<IEnumerable<PartitionTaskStatusCount>> CountPartitionTasksAsync(CancellationToken cancellationToken = default)
  {
    using var activity = activitySource_.StartActivity($"{nameof(CountPartitionTasksAsync)}");

    var sessionHandle  = sessionProvider_.Get();
    var taskCollection = taskCollectionProvider_.Get();


    var res = await taskCollection.AsQueryable(sessionHandle)
                                  .GroupBy(model => new
                                                    {
                                                      model.Options.PartitionId,
                                                      model.Status,
                                                    })
                                  .Select(models => new PartitionTaskStatusCount(models.Key.PartitionId,
                                                                                 models.Key.Status,
                                                                                 models.Count()))
                                  .ToListAsync(cancellationToken)
                                  .ConfigureAwait(false);

    return res;
  }

  /// <inheritdoc />
  public async Task DeleteTaskAsync(string            id,
                                    CancellationToken cancellationToken = default)
  {
    using var activity = activitySource_.StartActivity($"{nameof(DeleteTaskAsync)}");
    activity?.SetTag($"{nameof(DeleteTaskAsync)}_TaskId",
                     id);
    var taskCollection = taskCollectionProvider_.Get();

    var result = await taskCollection.DeleteOneAsync(tdm => tdm.TaskId == id,
                                                     cancellationToken)
                                     .ConfigureAwait(false);

    if (result.DeletedCount == 0)
    {
      throw new TaskNotFoundException($"Task '{id}' not found.");
    }

    if (result.DeletedCount > 1)
    {
      throw new ArmoniKException("Multiple tasks deleted");
    }
  }

  /// <inheritdoc />
  public async Task<(IEnumerable<T> tasks, long totalCount)> ListTasksAsync<T>(Expression<Func<TaskData, bool>>    filter,
                                                                               Expression<Func<TaskData, object?>> orderField,
                                                                               Expression<Func<TaskData, T>>       selector,
                                                                               bool                                ascOrder,
                                                                               int                                 page,
                                                                               int                                 pageSize,
                                                                               CancellationToken                   cancellationToken = default)
  {
    using var activity       = activitySource_.StartActivity($"{nameof(ListTasksAsync)}");
    var       sessionHandle  = sessionProvider_.Get();
    var       taskCollection = taskCollectionProvider_.Get();

    // Find needs to be duplicated, otherwise, the count is computed on a single page, and not the whole collection
    var findFluent1 = taskCollection.Find(sessionHandle,
                                          filter);
    var findFluent2 = taskCollection.Find(sessionHandle,
                                          filter);

    var ordered = ascOrder
                    ? findFluent1.SortBy(orderField)
                    : findFluent1.SortByDescending(orderField);

    var taskList = ordered.Skip(page * pageSize)
                          .Limit(pageSize)
                          .Project(selector)
                          .ToListAsync(cancellationToken);

    var taskCount = findFluent2.CountDocumentsAsync(cancellationToken);

    return (await taskList.ConfigureAwait(false), await taskCount.ConfigureAwait(false));
  }

  /// <inheritdoc />
  public IAsyncEnumerable<T> FindTasksAsync<T>(Expression<Func<TaskData, bool>> filter,
                                               Expression<Func<TaskData, T>>    selector,
                                               CancellationToken                cancellationToken = default)
  {
    using var activity       = activitySource_.StartActivity($"{nameof(FindTasksAsync)}");
    var       sessionHandle  = sessionProvider_.Get();
    var       taskCollection = taskCollectionProvider_.Get();

    return taskCollection.Find(sessionHandle,
                               filter)
                         .Project(selector)
                         .ToAsyncEnumerable(cancellationToken);
  }

  /// <inheritdoc />
  public async Task<long> UpdateManyTasks(Expression<Func<TaskData, bool>>                                              filter,
                                          ICollection<(Expression<Func<TaskData, object?>> selector, object? newValue)> updates,
                                          CancellationToken                                                             cancellationToken = default)
  {
    using var activity       = activitySource_.StartActivity($"{nameof(UpdateOneTask)}");
    var       taskCollection = taskCollectionProvider_.Get();

    var updateDefinition = new UpdateDefinitionBuilder<TaskData>().Combine();

    foreach (var (selector, newValue) in updates)
    {
      updateDefinition = updateDefinition.Set(selector,
                                              newValue);
    }

    var result = await taskCollection.UpdateManyAsync(filter,
                                                      updateDefinition,
                                                      cancellationToken: cancellationToken)
                                     .ConfigureAwait(false);

    return result.MatchedCount;
  }

  /// <inheritdoc />
  public async Task<(IEnumerable<Application> applications, int totalCount)> ListApplicationsAsync(Expression<Func<TaskData, bool>> filter,
                                                                                                   ICollection<Expression<Func<Application, object?>>> orderFields,
                                                                                                   bool ascOrder,
                                                                                                   int page,
                                                                                                   int pageSize,
                                                                                                   CancellationToken cancellationToken = default)
  {
    using var activity       = activitySource_.StartActivity($"{nameof(ListApplicationsAsync)}");
    var       sessionHandle  = sessionProvider_.Get();
    var       taskCollection = taskCollectionProvider_.Get();

    var queryable = taskCollection.AsQueryable(sessionHandle)
                                  .Where(filter)
                                  .GroupBy(data => new Application(data.Options.ApplicationName,
                                                                   data.Options.ApplicationNamespace,
                                                                   data.Options.ApplicationVersion,
                                                                   data.Options.ApplicationService))
                                  .Select(group => group.Key);

    var ordered = queryable.OrderByList(orderFields,
                                        ascOrder);

    var taskResult = ordered.Skip(page * pageSize)
                            .Take(pageSize)
                            .ToListAsync(cancellationToken);

    return (await taskResult.ConfigureAwait(false), await ordered.CountAsync(cancellationToken)
                                                                 .ConfigureAwait(false));
  }

  /// <inheritdoc />
  public async Task RemoveRemainingDataDependenciesAsync(ICollection<string> taskIds,
                                                         ICollection<string> dependenciesToRemove,
                                                         CancellationToken   cancellationToken = default)
  {
    using var activity       = activitySource_.StartActivity($"{nameof(RemoveRemainingDataDependenciesAsync)}");
    var       taskCollection = taskCollectionProvider_.Get();

    // MongoDB driver does not support to unset a list, so Unset should be called multiple times.
    // However, Unset on an UpdateDefinitionBuilder returns an UpdateDefinition.
    // We need to call Unset on the first element outside of the loop.
    using var deps = dependenciesToRemove.GetEnumerator();
    if (!deps.MoveNext())
    {
      return;
    }


    var key0   = TaskData.EscapeKey(deps.Current);
    var update = new UpdateDefinitionBuilder<TaskData>().Unset(data => data.RemainingDataDependencies[key0]);
    while (deps.MoveNext())
    {
      var key = TaskData.EscapeKey(deps.Current);
      update = update.Unset(data => data.RemainingDataDependencies[key]);
    }

    await taskCollection.UpdateManyAsync(data => taskIds.Contains(data.TaskId),
                                         update,
                                         cancellationToken: cancellationToken)
                        .ConfigureAwait(false);
  }

  /// <inheritdoc />
  public async Task<TaskData> UpdateOneTask(string                                                                        taskId,
                                            ICollection<(Expression<Func<TaskData, object?>> selector, object? newValue)> updates,
                                            CancellationToken                                                             cancellationToken = default)
  {
    using var activity       = activitySource_.StartActivity($"{nameof(UpdateOneTask)}");
    var       taskCollection = taskCollectionProvider_.Get();

    var updateDefinition = new UpdateDefinitionBuilder<TaskData>().Combine();

    foreach (var (selector, newValue) in updates)
    {
      updateDefinition = updateDefinition.Set(selector,
                                              newValue);
    }

    var filter = new FilterDefinitionBuilder<TaskData>().Where(x => x.TaskId == taskId);

    var task = await taskCollection.FindOneAndUpdateAsync(filter,
                                                          updateDefinition,
                                                          new FindOneAndUpdateOptions<TaskData>
                                                          {
                                                            ReturnDocument = ReturnDocument.Before,
                                                          },
                                                          cancellationToken)
                                   .ConfigureAwait(false);

    return task ?? throw new TaskNotFoundException($"Task not found {taskId}");
  }

  /// <inheritdoc />
  public async Task<Output> GetTaskOutput(string            taskId,
                                          CancellationToken cancellationToken = default)
  {
    using var activity = activitySource_.StartActivity($"{nameof(GetTaskOutput)}");
    activity?.SetTag($"{nameof(GetTaskOutput)}_TaskId",
                     taskId);
    var sessionHandle  = sessionProvider_.Get();
    var taskCollection = taskCollectionProvider_.Get();

    try
    {
      return await taskCollection.AsQueryable(sessionHandle)
                                 .Where(tdm => tdm.TaskId == taskId)
                                 .Select(model => model.Output)
                                 .SingleAsync(cancellationToken)
                                 .ConfigureAwait(false);
    }
    catch (InvalidOperationException e)
    {
      throw new TaskNotFoundException($"Task not found {taskId}",
                                      e);
    }
  }

  /// <inheritdoc />
  public async Task<TaskData> AcquireTask(TaskData          taskData,
                                          CancellationToken cancellationToken = default)
  {
    using var activity       = activitySource_.StartActivity($"{nameof(AcquireTask)}");
    var       taskCollection = taskCollectionProvider_.Get();

    var updateDefinition = new UpdateDefinitionBuilder<TaskData>().Set(tdm => tdm.OwnerPodId,
                                                                       taskData.OwnerPodId)
                                                                  .Set(tdm => tdm.OwnerPodName,
                                                                       taskData.OwnerPodName)
                                                                  .Set(tdm => tdm.ReceptionDate,
                                                                       taskData.ReceptionDate)
                                                                  .Set(tdm => tdm.AcquisitionDate,
                                                                       taskData.AcquisitionDate)
                                                                  .Set(tdm => tdm.Status,
                                                                       TaskStatus.Dispatched);

    var filter = new FilterDefinitionBuilder<TaskData>().Where(x => x.TaskId == taskData.TaskId && x.OwnerPodId == "" && x.Status == TaskStatus.Submitted);

    Logger.LogDebug("Acquire task {task} on {podName}",
                    taskData.TaskId,
                    taskData.OwnerPodId);
    var res = await taskCollection.FindOneAndUpdateAsync(filter,
                                                         updateDefinition,
                                                         new FindOneAndUpdateOptions<TaskData>
                                                         {
                                                           ReturnDocument = ReturnDocument.After,
                                                         },
                                                         cancellationToken)
                                  .ConfigureAwait(false);

    return res ?? await ReadTaskAsync(taskData.TaskId,
                                      cancellationToken)
             .ConfigureAwait(false);
  }

  /// <inheritdoc />
  public async Task<TaskData> ReleaseTask(TaskData          taskData,
                                          CancellationToken cancellationToken = default)
  {
    using var activity       = activitySource_.StartActivity($"{nameof(ReleaseTask)}");
    var       taskCollection = taskCollectionProvider_.Get();

    var updateDefinition = new UpdateDefinitionBuilder<TaskData>().Set(tdm => tdm.OwnerPodId,
                                                                       "")
                                                                  .Set(tdm => tdm.OwnerPodName,
                                                                       "")
                                                                  .Set(tdm => tdm.AcquisitionDate,
                                                                       null)
                                                                  .Set(tdm => tdm.ReceptionDate,
                                                                       null)
                                                                  .Set(tdm => tdm.Status,
                                                                       TaskStatus.Submitted);

    var filter = new FilterDefinitionBuilder<TaskData>().Where(x => x.TaskId == taskData.TaskId && x.OwnerPodId == taskData.OwnerPodId);

    Logger.LogInformation("Release task {task} on {podName}",
                          taskData.TaskId,
                          taskData.OwnerPodId);
    var res = await taskCollection.FindOneAndUpdateAsync(filter,
                                                         updateDefinition,
                                                         new FindOneAndUpdateOptions<TaskData>
                                                         {
                                                           ReturnDocument = ReturnDocument.After,
                                                         },
                                                         cancellationToken)
                                  .ConfigureAwait(false);

    Logger.LogDebug("Released task {taskData}",
                    res);

    if (Logger.IsEnabled(LogLevel.Debug) && res is null)
    {
      Logger.LogDebug("Released task (old) {taskData}",
                      await ReadTaskAsync(taskData.TaskId,
                                          cancellationToken)
                        .ConfigureAwait(false));
    }

    return res ?? await ReadTaskAsync(taskData.TaskId,
                                      cancellationToken)
             .ConfigureAwait(false);
  }

  public IAsyncEnumerable<(string taskId, IEnumerable<string> expectedOutputKeys)> GetTasksExpectedOutputKeys(IEnumerable<string> taskIds,
                                                                                                              CancellationToken   cancellationToken = default)
  {
    using var activity       = activitySource_.StartActivity($"{nameof(GetTasksExpectedOutputKeys)}");
    var       sessionHandle  = sessionProvider_.Get();
    var       taskCollection = taskCollectionProvider_.Get();

    return taskCollection.AsQueryable(sessionHandle)
                         .Where(tdm => taskIds.Contains(tdm.TaskId))
                         .Select(model => new
                                          {
                                            model.TaskId,
                                            model.ExpectedOutputIds,
                                          })
                         .ToAsyncEnumerable(cancellationToken)
                         .Select(model => (model.TaskId, model.ExpectedOutputIds.AsEnumerable()));
  }

  public async Task<IEnumerable<string>> GetTaskExpectedOutputKeys(string            taskId,
                                                                   CancellationToken cancellationToken = default)
  {
    using var activity = activitySource_.StartActivity($"{nameof(GetTaskExpectedOutputKeys)}");
    activity?.SetTag($"{nameof(GetTaskExpectedOutputKeys)}_TaskId",
                     taskId);
    var sessionHandle  = sessionProvider_.Get();
    var taskCollection = taskCollectionProvider_.Get();

    try
    {
      return await taskCollection.Find(tdm => tdm.TaskId == taskId)
                                 .Project(model => model.ExpectedOutputIds)
                                 .SingleAsync(cancellationToken)
                                 .ConfigureAwait(false);
    }
    catch (InvalidOperationException)
    {
      throw new TaskNotFoundException($"Task '{taskId}' not found.");
    }
  }

  public async Task<IEnumerable<string>> GetParentTaskIds(string            taskId,
                                                          CancellationToken cancellationToken = default)
  {
    using var activity = activitySource_.StartActivity($"{nameof(GetParentTaskIds)}");
    activity?.SetTag($"{nameof(GetParentTaskIds)}_TaskId",
                     taskId);
    var sessionHandle  = sessionProvider_.Get();
    var taskCollection = taskCollectionProvider_.Get();

    try
    {
      return await taskCollection.Find(tdm => tdm.TaskId == taskId)
                                 .Project(model => model.ParentTaskIds)
                                 .SingleAsync(cancellationToken)
                                 .ConfigureAwait(false);
    }
    catch (InvalidOperationException)
    {
      throw new TaskNotFoundException($"Task '{taskId}' not found.");
    }
  }

  public async Task<string> RetryTask(TaskData          taskData,
                                      CancellationToken cancellationToken = default)
  {
    using var activity = activitySource_.StartActivity($"{nameof(RetryTask)}");

    var taskCollection = taskCollectionProvider_.Get();

    var newTaskId = taskData.InitialTaskId + $"###{taskData.RetryOfIds.Count + 1}";

    var newTaskRetryOfIds = new List<string>(taskData.RetryOfIds)
                            {
                              taskData.TaskId,
                            };
    var newTaskData = new TaskData(taskData.SessionId,
                                   newTaskId,
                                   "",
                                   "",
                                   taskData.PayloadId,
                                   taskData.ParentTaskIds,
                                   taskData.DataDependencies,
                                   taskData.RemainingDataDependencies,
                                   taskData.ExpectedOutputIds,
                                   taskData.InitialTaskId,
                                   newTaskRetryOfIds,
                                   TaskStatus.Creating,
                                   "",
                                   taskData.Options,
                                   DateTime.UtcNow,
                                   null,
                                   null,
                                   null,
                                   null,
                                   null,
                                   null,
                                   null,
                                   null,
                                   new Output(false,
                                              ""));

    await taskCollection.InsertOneAsync(newTaskData,
                                        cancellationToken: cancellationToken)
                        .ConfigureAwait(false);
    return newTaskId;
  }

  /// <inheritdoc />
  public ILogger Logger { get; }

  /// <inheritdoc />
  public Task<HealthCheckResult> Check(HealthCheckTag tag)
    => Task.FromResult(isInitialized_
                         ? HealthCheckResult.Healthy()
                         : HealthCheckResult.Unhealthy());

  /// <inheritdoc />
  public async Task Init(CancellationToken cancellationToken)
  {
    if (!isInitialized_)
    {
      await sessionProvider_.Init(cancellationToken)
                            .ConfigureAwait(false);
      sessionProvider_.Get();
      await taskCollectionProvider_.Init(cancellationToken)
                                   .ConfigureAwait(false);
      taskCollectionProvider_.Get();
      isInitialized_ = true;
    }
  }

  /// <inheritdoc />
  public Task<int> CountAllTasksAsync(TaskStatus        status,
                                      CancellationToken cancellationToken = default)
  {
    using var activity = activitySource_.StartActivity($"{nameof(CountAllTasksAsync)}");

    var sessionHandle  = sessionProvider_.Get();
    var taskCollection = taskCollectionProvider_.Get();

    var res = taskCollection.AsQueryable(sessionHandle)
                            .Count(model => model.Status == status);

    return Task.FromResult(res);
  }

  /// <inheritdoc />
  public async Task<IEnumerable<TaskIdStatus>> GetTaskStatus(IEnumerable<string> taskIds,
                                                             CancellationToken   cancellationToken = default)
  {
    using var activity       = activitySource_.StartActivity($"{nameof(GetTaskStatus)}");
    var       sessionHandle  = sessionProvider_.Get();
    var       taskCollection = taskCollectionProvider_.Get();

    return await taskCollection.AsQueryable(sessionHandle)
                               .Where(tdm => taskIds.Contains(tdm.TaskId))
                               .Select(model => new TaskIdStatus(model.TaskId,
                                                                 model.Status))
                               .ToListAsync(cancellationToken)
                               .ConfigureAwait(false);
  }
}<|MERGE_RESOLUTION|>--- conflicted
+++ resolved
@@ -144,12 +144,7 @@
     Logger.LogInformation("Trying to start task {taskId} and update to status {status}",
                           taskData.TaskId,
                           TaskStatus.Processing);
-<<<<<<< HEAD
-    var res = await taskCollection.UpdateManyAsync(x => x.TaskId == taskId && x.Status == TaskStatus.Dispatched,
-=======
-    var res = await taskCollection.UpdateManyAsync(x => x.TaskId == taskData.TaskId  && x.Status != TaskStatus.Completed && x.Status != TaskStatus.Cancelled &&
-                                                        x.Status != TaskStatus.Error && x.Status != TaskStatus.Retried,
->>>>>>> ab2dbe5c
+    var res = await taskCollection.UpdateManyAsync(x => x.TaskId == taskData.TaskId && x.Status == TaskStatus.Dispatched,
                                                    updateDefinition,
                                                    cancellationToken: cancellationToken)
                                   .ConfigureAwait(false);
@@ -169,11 +164,7 @@
           throw new TaskNotFoundException($"Task {taskData.TaskId} not found");
         }
 
-<<<<<<< HEAD
         throw new ArmoniKException($"Fail to start task because task was not acquired - {taskStatus.Single()} to {TaskStatus.Processing}");
-=======
-        throw new TaskAlreadyInFinalStateException($"Task already in a terminal state - {taskStatus.Single()} to {TaskStatus.Processing}");
->>>>>>> ab2dbe5c
       case > 1:
         throw new ArmoniKException("Multiple tasks modified");
     }
