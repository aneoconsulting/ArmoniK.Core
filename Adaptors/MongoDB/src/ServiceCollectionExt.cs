--- conflicted
+++ resolved
@@ -82,13 +82,8 @@
     {
       services.AddOption<Options.ObjectStorage>(configuration,
                                                 Options.ObjectStorage.SettingSection)
-<<<<<<< HEAD
               .AddSingleton<ObjectStorageFactory>()
               .AddSingleton<IObjectStorageFactory, ObjectStorageFactory>();
-=======
-              .AddTransient<ObjectStorage>()
-              .AddTransient<IObjectStorage, ObjectStorage>();
->>>>>>> 33bb3259
     }
 
     services.AddOption<Options.MongoDB>(configuration,
@@ -209,11 +204,7 @@
 
     var client = new MongoClient(settings);
 
-    services.AddSingleton<IMongoClient>(_ =>
-                                        {
-                                          logger.LogInformation("MongoDB client creation");
-                                          return client;
-                                        });
+    services.AddSingleton<IMongoClient>(client);
 
     logger.LogInformation("MongoDB configuration complete");
 
