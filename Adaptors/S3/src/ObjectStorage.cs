// This file is part of the ArmoniK project
// 
// Copyright (C) ANEO, 2021-2023. All rights reserved.
// 
// This program is free software: you can redistribute it and/or modify
// it under the terms of the GNU Affero General Public License as published
// by the Free Software Foundation, either version 3 of the License, or
// (at your option) any later version.
// 
// This program is distributed in the hope that it will be useful,
// but WITHOUT ANY WARRANTY, without even the implied warranty of
// MERCHANTABILITY or FITNESS FOR A PARTICULAR PURPOSE.  See the
// GNU Affero General Public License for more details.
// 
// You should have received a copy of the GNU Affero General Public License
// along with this program.  If not, see <http://www.gnu.org/licenses/>.

using System.Runtime.CompilerServices;

using Amazon.S3;
using Amazon.S3.Model;
using Amazon.S3.Util;

using ArmoniK.Api.Common.Utils;
using ArmoniK.Core.Base.DataStructures;
using ArmoniK.Core.Common.Exceptions;
using ArmoniK.Core.Common.Storage;
using ArmoniK.Utils;

using Microsoft.Extensions.Diagnostics.HealthChecks;
using Microsoft.Extensions.Logging;

namespace ArmoniK.Core.Adapters.S3;

public class ObjectStorage : IObjectStorage
{
  private const    int                    MaxAllowedKeysPerDelete = 1000;
  private readonly string                 bucketName_;
  private readonly int                    chunkDownloadSize_;
  private readonly int                    degreeOfParallelism_;
  private readonly ILogger<ObjectStorage> logger_;
  private readonly string                 objectStorageName_;
  private readonly AmazonS3Client         s3Client_;
  private          bool                   isInitialized_;

  /// <summary>
  ///   <see cref="IObjectStorage" /> implementation for S3
  /// </summary>
  /// <param name="s3Client">Connection to S3</param>
  /// <param name="objectStorageName">Name of the object storage used to differentiate them</param>
  /// <param name="options">S3 object storage options</param>
  /// <param name="logger">Logger used to print logs</param>
  public ObjectStorage(AmazonS3Client         s3Client,
                       Options.S3             options,
                       ILogger<ObjectStorage> logger)
  {
    s3Client_            = s3Client;
    objectStorageName_   = "objectStorageName";
    bucketName_          = options.BucketName;
    chunkDownloadSize_   = options.ChunkDownloadSize;
    logger_              = logger;
    degreeOfParallelism_ = options.DegreeOfParallelism;
  }

  /// <inheritdoc />
  public async Task Init(CancellationToken cancellationToken)
  {
    if (!isInitialized_)
    {
      await AmazonS3Util.DoesS3BucketExistV2Async(s3Client_,
                                                  bucketName_);
    }

    logger_.LogInformation("ObjectStorageFactory has correctly been initialized.");
    isInitialized_ = true;
  }

  /// <inheritdoc />
  public Task<HealthCheckResult> Check(HealthCheckTag tag)
    => tag switch
       {
         HealthCheckTag.Startup or HealthCheckTag.Readiness => Task.FromResult(isInitialized_
                                                                                 ? HealthCheckResult.Healthy()
                                                                                 : HealthCheckResult.Unhealthy("S3 not initialized yet.")),
         HealthCheckTag.Liveness => Task.FromResult(isInitialized_
                                                      ? HealthCheckResult.Healthy()
                                                      : HealthCheckResult.Unhealthy("S3 not initialized or connection dropped.")),
         _ => throw new ArgumentOutOfRangeException(nameof(tag),
                                                    tag,
                                                    null),
       };

  /// <inheritdoc />
  public async IAsyncEnumerable<byte[]> GetValuesAsync(string                                     key,
                                                       [EnumeratorCancellation] CancellationToken cancellationToken = default)
  {
    using var          _        = logger_.LogFunction(objectStorageName_ + key);
    GetObjectResponse? response = null;
    try
    {
      response = await s3Client_.GetObjectAsync(bucketName_,
                                                $"{objectStorageName_}{key}",
                                                cancellationToken);
    }
    catch (AmazonS3Exception ex) when (ex.ErrorCode == "NoSuchKey")
    {
      logger_.LogError("The key {key} was not found.",
                       key);
      throw new ObjectDataNotFoundException("Key not found");
    }

<<<<<<< HEAD
    var metaDataRequest = new GetObjectMetadataRequest
                          {
                            Key        = $"{objectStorageName_}{key}",
                            BucketName = bucketName_,
                          };
    var objectMetaData = await s3Client_.GetObjectMetadataAsync(metaDataRequest,
                                                                cancellationToken);
    var contentLength = objectMetaData.ContentLength;
    var nbChunks      = (contentLength + chunkDownloadSize_ - 1) / chunkDownloadSize_;

    var getObjectRequest = new GetObjectRequest
                           {
                             BucketName = bucketName_,
                             Key        = $"{objectStorageName_}{key}",
                           };
    var objectResponse = await s3Client_.GetObjectAsync(getObjectRequest,
                                                        cancellationToken);
    var  responseStream = objectResponse.ResponseStream;
    long totalBytesRead = 0;
    while (totalBytesRead < contentLength)
=======
    // Get the data from the response stream
    using var reader      = new StreamReader(response.ResponseStream);
    var       fileContent = await reader.ReadToEndAsync();

    var valuesCount = int.Parse(fileContent);

    if (valuesCount == 0)
    {
      yield break;
    }

    foreach (var chunkTask in Enumerable.Range(0,
                                               valuesCount)
                                        .Select(index => s3Client_.StringByteGetAsync(bucketName_,
                                                                                      $"{objectStorageName_}{key}_{index}"))
                                        .ToList())
>>>>>>> fa68172e
    {
      var downloadedChunkSize = Math.Min(contentLength - totalBytesRead,
                                         chunkDownloadSize_);
      var downloadedChunk = new byte[downloadedChunkSize];
      var bytesRead = await responseStream.ReadAsync(downloadedChunk,
                                                     cancellationToken)
                                          .ConfigureAwait(false);
      while (bytesRead != downloadedChunkSize)
      {
        var remainingBytesRead = await responseStream.ReadAsync(downloadedChunk,
                                                                bytesRead,
                                                                (int)(downloadedChunkSize - bytesRead),
                                                                cancellationToken)
                                                     .ConfigureAwait(false);
        if (remainingBytesRead == 0)
        {
          throw new ArmoniKException("S3 Partial Read");
        }

        bytesRead += remainingBytesRead;
      }

      totalBytesRead += bytesRead;
      yield return downloadedChunk;
    }
  }

  /// <inheritdoc />
  public async Task<bool> TryDeleteAsync(string            key,
                                         CancellationToken cancellationToken = default)
  {
    using var _ = logger_.LogFunction(objectStorageName_ + key);
<<<<<<< HEAD
=======
    var value = await s3Client_.StringGetValueAsync(bucketName_,
                                                    $"{objectStorageName_}{key}_count",
                                                    cancellationToken)
                               .ConfigureAwait(false);

#pragma warning disable IDE0270 // null check can be simplifier but with a less readable approach
    if (value == null)
#pragma warning restore IDE0270
    {
      throw new ObjectDataNotFoundException("Key not found");
    }

    var valuesCount = int.Parse(value!);
    var keyList = Enumerable.Range(0,
                                   valuesCount)
                            .Select(index => new KeyVersion
                                             {
                                               Key = $"{objectStorageName_}{key}_{index}",
                                             })
                            .Concat(new[]
                                    {
                                      new KeyVersion
                                      {
                                        Key = $"{objectStorageName_}{key}_count",
                                      },
                                    });

    var deletedItem = 0;
>>>>>>> fa68172e
    try
    {
      var objectDeleteRequest = new DeleteObjectRequest
                                {
                                  BucketName = bucketName_,
                                  Key        = $"{objectStorageName_}{key}",
                                };
      var deleteObjectResponse = await s3Client_.DeleteObjectAsync(objectDeleteRequest,
                                                                   cancellationToken)
                                                .ConfigureAwait(false);
    }
    catch (Exception ex)
    {
      logger_.LogError(ex,
                       "Error deleting S3 bucket : {bucketName}",
                       bucketName_);
    }

    return true;
  }

  /// <inheritdoc />
  public IAsyncEnumerable<string> ListKeysAsync(CancellationToken cancellationToken = default)
    => throw new NotImplementedException();

<<<<<<< HEAD
  /// <inheritdoc />
  public async Task AddOrUpdateAsync(string                                 key,
                                     IAsyncEnumerable<ReadOnlyMemory<byte>> valueChunks,
                                     CancellationToken                      cancellationToken = default)
  {
    using var _ = logger_.LogFunction(objectStorageName_ + key);
    var initRequest = new InitiateMultipartUploadRequest
                      {
                        BucketName = bucketName_,
                        Key        = $"{objectStorageName_}{key}",
                      };
    var initResponse = await s3Client_.InitiateMultipartUploadAsync(initRequest,
                                                                    cancellationToken)
                                      .ConfigureAwait(false);
    try
    {
      var uploadRequests = await UploadMultiPartHelper.PreparePartRequestsAsync(bucketName_,
                                                                                $"{objectStorageName_}{key}",
                                                                                initResponse.UploadId,
                                                                                valueChunks,
                                                                                cancellationToken)
                                                      .ConfigureAwait(false);

      var uploadResponses = await uploadRequests.ParallelSelect(new ParallelTaskOptions(degreeOfParallelism_),
                                                                async uploadPartRequest =>
                                                                {
                                                                  var uploadPartResponse = await s3Client_.UploadPartAsync(uploadPartRequest,
                                                                                                                           cancellationToken)
                                                                                                          .ConfigureAwait(false);
                                                                  return uploadPartResponse;
                                                                })
                                                .ToListAsync(cancellationToken)
                                                .ConfigureAwait(false);

      var compRequest = new CompleteMultipartUploadRequest
                        {
                          BucketName = bucketName_,
                          Key        = $"{objectStorageName_}{key}",
                          UploadId   = initResponse.UploadId,
                        };
      compRequest.AddPartETags(uploadResponses);
      var compResponse = await s3Client_.CompleteMultipartUploadAsync(compRequest,
                                                                      cancellationToken)
                                        .ConfigureAwait(false);
    }
    catch (Exception e)
    {
      logger_.LogError(e,
                       "Multipart upload is being aborted");
      var abortMpuRequest = new AbortMultipartUploadRequest
                            {
                              BucketName = bucketName_,
                              Key        = $"{objectStorageName_}{key}",
                              UploadId   = initResponse.UploadId,
                            };
      await s3Client_.AbortMultipartUploadAsync(abortMpuRequest,
                                                cancellationToken);
    }
=======
internal static class AmazonS3ClientExt
{
  internal static async Task<PutObjectResponse> WriteObjectAsync(this AmazonS3Client  s3Client,
                                                                 string               bucketName,
                                                                 string               key,
                                                                 ReadOnlyMemory<byte> chunk)
  {
    var request = new PutObjectRequest
                  {
                    BucketName  = bucketName,
                    Key         = key,
                    InputStream = chunk.AsStream(),
                  };
    return await s3Client.PutObjectAsync(request);
  }

  internal static Task<PutObjectResponse> WriteStringAsync(this AmazonS3Client s3Client,
                                                           string              bucketName,
                                                           string              key,
                                                           string              dataString)
  {
    var requestCount = new PutObjectRequest
                       {
                         BucketName  = bucketName,
                         Key         = key,
                         ContentBody = dataString,
                       };
    return s3Client.PutObjectAsync(requestCount);
  }

  internal static async Task<byte[]> StringByteGetAsync(this AmazonS3Client s3Client,
                                                        string              bucketName,
                                                        string              key)
  {
    var request = new GetObjectRequest
                  {
                    BucketName = bucketName,
                    Key        = key,
                  };
    using var response     = await s3Client.GetObjectAsync(request);
    using var memoryStream = new MemoryStream();
    await response.ResponseStream.CopyToAsync(memoryStream);
    var fileContent = memoryStream.ToArray();

    return fileContent;
  }

  internal static async Task<string?> StringGetValueAsync(this AmazonS3Client s3Client,
                                                          string              bucketName,
                                                          string              key,
                                                          CancellationToken   cancellationToken = default)
  {
    var response = await s3Client.GetObjectAsync(bucketName,
                                                 key,
                                                 cancellationToken);

    // Get the data from the response stream
    await using var responseStream = response.ResponseStream;

    var retrievedData = new byte[responseStream.Length];
    _ = await responseStream.ReadAsync(retrievedData,
                                       cancellationToken);
    return Encoding.UTF8.GetString(retrievedData);
>>>>>>> fa68172e
  }
}<|MERGE_RESOLUTION|>--- conflicted
+++ resolved
@@ -1,17 +1,17 @@
 // This file is part of the ArmoniK project
-// 
+//
 // Copyright (C) ANEO, 2021-2023. All rights reserved.
-// 
+//
 // This program is free software: you can redistribute it and/or modify
 // it under the terms of the GNU Affero General Public License as published
 // by the Free Software Foundation, either version 3 of the License, or
 // (at your option) any later version.
-// 
+//
 // This program is distributed in the hope that it will be useful,
 // but WITHOUT ANY WARRANTY, without even the implied warranty of
 // MERCHANTABILITY or FITNESS FOR A PARTICULAR PURPOSE.  See the
 // GNU Affero General Public License for more details.
-// 
+//
 // You should have received a copy of the GNU Affero General Public License
 // along with this program.  If not, see <http://www.gnu.org/licenses/>.
 
@@ -109,7 +109,6 @@
       throw new ObjectDataNotFoundException("Key not found");
     }
 
-<<<<<<< HEAD
     var metaDataRequest = new GetObjectMetadataRequest
                           {
                             Key        = $"{objectStorageName_}{key}",
@@ -130,24 +129,6 @@
     var  responseStream = objectResponse.ResponseStream;
     long totalBytesRead = 0;
     while (totalBytesRead < contentLength)
-=======
-    // Get the data from the response stream
-    using var reader      = new StreamReader(response.ResponseStream);
-    var       fileContent = await reader.ReadToEndAsync();
-
-    var valuesCount = int.Parse(fileContent);
-
-    if (valuesCount == 0)
-    {
-      yield break;
-    }
-
-    foreach (var chunkTask in Enumerable.Range(0,
-                                               valuesCount)
-                                        .Select(index => s3Client_.StringByteGetAsync(bucketName_,
-                                                                                      $"{objectStorageName_}{key}_{index}"))
-                                        .ToList())
->>>>>>> fa68172e
     {
       var downloadedChunkSize = Math.Min(contentLength - totalBytesRead,
                                          chunkDownloadSize_);
@@ -180,37 +161,6 @@
                                          CancellationToken cancellationToken = default)
   {
     using var _ = logger_.LogFunction(objectStorageName_ + key);
-<<<<<<< HEAD
-=======
-    var value = await s3Client_.StringGetValueAsync(bucketName_,
-                                                    $"{objectStorageName_}{key}_count",
-                                                    cancellationToken)
-                               .ConfigureAwait(false);
-
-#pragma warning disable IDE0270 // null check can be simplifier but with a less readable approach
-    if (value == null)
-#pragma warning restore IDE0270
-    {
-      throw new ObjectDataNotFoundException("Key not found");
-    }
-
-    var valuesCount = int.Parse(value!);
-    var keyList = Enumerable.Range(0,
-                                   valuesCount)
-                            .Select(index => new KeyVersion
-                                             {
-                                               Key = $"{objectStorageName_}{key}_{index}",
-                                             })
-                            .Concat(new[]
-                                    {
-                                      new KeyVersion
-                                      {
-                                        Key = $"{objectStorageName_}{key}_count",
-                                      },
-                                    });
-
-    var deletedItem = 0;
->>>>>>> fa68172e
     try
     {
       var objectDeleteRequest = new DeleteObjectRequest
@@ -236,7 +186,6 @@
   public IAsyncEnumerable<string> ListKeysAsync(CancellationToken cancellationToken = default)
     => throw new NotImplementedException();
 
-<<<<<<< HEAD
   /// <inheritdoc />
   public async Task AddOrUpdateAsync(string                                 key,
                                      IAsyncEnumerable<ReadOnlyMemory<byte>> valueChunks,
@@ -295,70 +244,5 @@
       await s3Client_.AbortMultipartUploadAsync(abortMpuRequest,
                                                 cancellationToken);
     }
-=======
-internal static class AmazonS3ClientExt
-{
-  internal static async Task<PutObjectResponse> WriteObjectAsync(this AmazonS3Client  s3Client,
-                                                                 string               bucketName,
-                                                                 string               key,
-                                                                 ReadOnlyMemory<byte> chunk)
-  {
-    var request = new PutObjectRequest
-                  {
-                    BucketName  = bucketName,
-                    Key         = key,
-                    InputStream = chunk.AsStream(),
-                  };
-    return await s3Client.PutObjectAsync(request);
-  }
-
-  internal static Task<PutObjectResponse> WriteStringAsync(this AmazonS3Client s3Client,
-                                                           string              bucketName,
-                                                           string              key,
-                                                           string              dataString)
-  {
-    var requestCount = new PutObjectRequest
-                       {
-                         BucketName  = bucketName,
-                         Key         = key,
-                         ContentBody = dataString,
-                       };
-    return s3Client.PutObjectAsync(requestCount);
-  }
-
-  internal static async Task<byte[]> StringByteGetAsync(this AmazonS3Client s3Client,
-                                                        string              bucketName,
-                                                        string              key)
-  {
-    var request = new GetObjectRequest
-                  {
-                    BucketName = bucketName,
-                    Key        = key,
-                  };
-    using var response     = await s3Client.GetObjectAsync(request);
-    using var memoryStream = new MemoryStream();
-    await response.ResponseStream.CopyToAsync(memoryStream);
-    var fileContent = memoryStream.ToArray();
-
-    return fileContent;
-  }
-
-  internal static async Task<string?> StringGetValueAsync(this AmazonS3Client s3Client,
-                                                          string              bucketName,
-                                                          string              key,
-                                                          CancellationToken   cancellationToken = default)
-  {
-    var response = await s3Client.GetObjectAsync(bucketName,
-                                                 key,
-                                                 cancellationToken);
-
-    // Get the data from the response stream
-    await using var responseStream = response.ResponseStream;
-
-    var retrievedData = new byte[responseStream.Length];
-    _ = await responseStream.ReadAsync(retrievedData,
-                                       cancellationToken);
-    return Encoding.UTF8.GetString(retrievedData);
->>>>>>> fa68172e
   }
 }