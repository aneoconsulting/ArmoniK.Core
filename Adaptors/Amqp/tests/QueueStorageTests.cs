// This file is part of the ArmoniK project
// 
// Copyright (C) ANEO, 2021-2022. All rights reserved.
//   W. Kirschenmann   <wkirschenmann@aneo.fr>
//   J. Gurhem         <jgurhem@aneo.fr>
//   D. Dubuc          <ddubuc@aneo.fr>
//   L. Ziane Khodja   <lzianekhodja@aneo.fr>
//   F. Lemaitre       <flemaitre@aneo.fr>
//   S. Djebbar        <sdjebbar@aneo.fr>
//   J. Fonseca        <jfonseca@aneo.fr>
// 
// This program is free software: you can redistribute it and/or modify
// it under the terms of the GNU Affero General Public License as published
// by the Free Software Foundation, either version 3 of the License, or
// (at your option) any later version.
// 
// This program is distributed in the hope that it will be useful,
// but WITHOUT ANY WARRANTY, without even the implied warranty of
// MERCHANTABILITY or FITNESS FOR A PARTICULAR PURPOSE.  See the
// GNU Affero General Public License for more details.
// 
// You should have received a copy of the GNU Affero General Public License
// along with this program.  If not, see <http://www.gnu.org/licenses/>.

using System;
using System.Collections;
using System.Threading;
using System.Threading.Tasks;

using ArmoniK.Core.Common;
using ArmoniK.Core.Common.Storage;
using ArmoniK.Core.Common.Tests.Helpers;

using Microsoft.Extensions.Logging.Abstractions;

using Moq;

using NUnit.Framework;

namespace ArmoniK.Core.Adapters.Amqp.Tests;

[TestFixture]
public class QueueStorageTests
{
  [SetUp]
  public void SetDefaultOptions()
    /* These options are only to feed the QueueStorage constructor
     * and they do not play any role in the how the connection is created,
     * the later is defined in the  SimpleAmqpClientHelper class */
    => Options = CreateDefaultOptions();

  public Options.Amqp? Options;

  private static Options.Amqp CreateDefaultOptions()
    => new()
       {
         Host              = "localhost",
         User              = "guest",
         Password          = "guest",
         Port              = 5672,
         CaPath            = "somePath",
         Scheme            = "someScheme",
         CredentialsPath   = "somePath",
         PartitionId       = "part1",
         MaxPriority       = 5,
         MaxRetries        = 5,
         AllowHostMismatch = false,
         LinkCredit        = 2,
       };

  [Test]
  public async Task CreatePushQueueStorageShouldSucceed()
  {
    await using var helper   = new SimpleAmqpClientHelper();
    var             provider = new Mock<IPushSessionAmqp>();

    provider.Setup(sp => sp.Session)
            .Returns(helper.Session);

<<<<<<< HEAD
    var pushQueueStorage = new PushQueueStorage(Options,
                                                provider.Object,
                                                NullLogger<PushQueueStorage>.Instance);
    await pushQueueStorage.Init(CancellationToken.None)
                          .ConfigureAwait(false);

    Assert.IsTrue(await pushQueueStorage.Check(HealthCheckTag.Liveness)
                                        .ConfigureAwait(false));
    Assert.IsTrue(await pushQueueStorage.Check(HealthCheckTag.Readiness)
                                        .ConfigureAwait(false));
    Assert.IsTrue(await pushQueueStorage.Check(HealthCheckTag.Startup)
                                        .ConfigureAwait(false));
  }

  [Test]
  public async Task CreatePullQueueStorageShouldSucceed()
  {
    await using var helper   = new SimpleAmqpClientHelper();
    var             provider = new Mock<IPullSessionAmqp>();

    provider.Setup(sp => sp.Session)
            .Returns(helper.Session);

    var pullQueueStorage = new PullQueueStorage(Options,
                                                provider.Object,
                                                NullLogger<PullQueueStorage>.Instance);
    await pullQueueStorage.Init(CancellationToken.None)
                          .ConfigureAwait(false);

    Assert.IsTrue(await pullQueueStorage.Check(HealthCheckTag.Liveness)
                                        .ConfigureAwait(false));
    Assert.IsTrue(await pullQueueStorage.Check(HealthCheckTag.Readiness)
                                        .ConfigureAwait(false));
    Assert.IsTrue(await pullQueueStorage.Check(HealthCheckTag.Startup)
                                        .ConfigureAwait(false));
=======
    var queueStorage = new QueueStorage(Options!,
                                        provider.Object,
                                        NullLogger<QueueStorage>.Instance);
    await queueStorage.Init(CancellationToken.None)
                      .ConfigureAwait(false);

    Assert.IsTrue(await queueStorage.Check(HealthCheckTag.Liveness)
                                    .ConfigureAwait(false));
    Assert.IsTrue(await queueStorage.Check(HealthCheckTag.Readiness)
                                    .ConfigureAwait(false));
    Assert.IsTrue(await queueStorage.Check(HealthCheckTag.Startup)
                                    .ConfigureAwait(false));
>>>>>>> 8ae207af
  }

  public static IEnumerable TestCasesBadOptions
  {
    get
    {
      var badHostOpt = CreateDefaultOptions();
      badHostOpt.Host = "";
      var badHost = new TestCaseData(badHostOpt);
      badHost.SetArgDisplayNames("InvalidHost");
      yield return badHost;

      var badUserOpt = CreateDefaultOptions();
      badUserOpt.User = "";
      var badUser = new TestCaseData(badUserOpt);
      badUser.SetArgDisplayNames("InvalidUser");
      yield return badUser;

      var badPswdOpt = CreateDefaultOptions();
      badPswdOpt.Password = "";
      var badPswd = new TestCaseData(badPswdOpt);
      badPswd.SetArgDisplayNames("InvalidPassword");
      yield return badPswd;

      var badPartitionOpt = CreateDefaultOptions();
      badPartitionOpt.PartitionId = "";
      var badPartition = new TestCaseData(badPartitionOpt);
      badPartition.SetArgDisplayNames("InvalidPartition");
      yield return badPartition;

      var badPortOpt = CreateDefaultOptions();
      badPortOpt.Port = 0;
      var badPort = new TestCaseData(badPortOpt);
      badPort.SetArgDisplayNames("InvalidPort");
      yield return badPort;

      var badPriorityOpt = CreateDefaultOptions();
      badPriorityOpt.MaxPriority = 0;
      var badPriority = new TestCaseData(badPriorityOpt);
      badPriority.SetArgDisplayNames("InvalidMaxPriority");
      yield return badPriority;

      var badMaxRetryOpt = CreateDefaultOptions();
      badMaxRetryOpt.MaxRetries = 0;
      var badMaxRetry = new TestCaseData(badMaxRetryOpt);
      badMaxRetry.SetArgDisplayNames("InvalidMaxRetry");
      yield return badMaxRetry;

      var badLinkCreditOpt = CreateDefaultOptions();
      badLinkCreditOpt.LinkCredit = 0;
      var badLinkCredit = new TestCaseData(badLinkCreditOpt);
      badLinkCredit.SetArgDisplayNames("InvalidLinkCredit");
      yield return badLinkCredit;
    }
  }

  [TestCaseSource(nameof(TestCasesBadOptions))]
  public async Task CreateQueueStorageShouldThrowIfBadOptionsGiven(Options.Amqp options)
  {
    await using var helper   = new SimpleAmqpClientHelper();
    var             provider = new Mock<ISessionAmqp>();

    provider.Setup(sp => sp.Session)
            .Returns(helper.Session);

<<<<<<< HEAD
    Assert.Throws<ArgumentOutOfRangeException>(() => new QueueStorage(options,
                                                                      provider.Object));
=======
    Assert.Throws<ArgumentOutOfRangeException>(() =>
                                               {
                                                 var _ = new QueueStorage(options,
                                                                          provider.Object,
                                                                          NullLogger<QueueStorage>.Instance);
                                               });
>>>>>>> 8ae207af
  }

  [Test]
  public async Task PushMessagesAsyncSucceeds()
  {
    await using var helper   = new SimpleAmqpClientHelper();
    var             provider = new Mock<IPushSessionAmqp>();

    provider.Setup(sp => sp.Session)
            .Returns(helper.Session);

<<<<<<< HEAD
    var pushQueueStorage = new PushQueueStorage(Options,
                                                provider.Object,
                                                NullLogger<PushQueueStorage>.Instance);
=======
    var queueStorage = new QueueStorage(Options!,
                                        provider.Object,
                                        NullLogger<QueueStorage>.Instance);
    await queueStorage.Init(CancellationToken.None)
                      .ConfigureAwait(false);
>>>>>>> 8ae207af

    var priority = 15; // InternalMaxPriority = 10
    var testMessages = new[]
                       {
                         "msg1",
                         "msg2",
                         "msg3",
                         "msg4",
                         "msg5",
                       };
    await pushQueueStorage.PushMessagesAsync(testMessages,
                                             "part1",
                                             priority,
                                             CancellationToken.None)
                          .ConfigureAwait(false);
  }

  [Test]
  public async Task PullMessagesAsyncSucceeds()
  {
    await using var helper       = new SimpleAmqpClientHelper();
    var             pullProvider = new Mock<IPullSessionAmqp>();
    var             pushProvider = new Mock<IPushSessionAmqp>();

    pullProvider.Setup(sp => sp.Session)
                .Returns(helper.Session);

    pushProvider.Setup(sp => sp.Session)
                .Returns(helper.Session);

<<<<<<< HEAD
    var pushQueueStorage = new PushQueueStorage(Options,
                                                pushProvider.Object,
                                                NullLogger<PushQueueStorage>.Instance);
=======
    var queueStorage = new QueueStorage(Options!,
                                        provider.Object,
                                        NullLogger<QueueStorage>.Instance);
    await queueStorage.Init(CancellationToken.None)
                      .ConfigureAwait(false);
>>>>>>> 8ae207af

    var pullQueueStorage = new PullQueueStorage(Options,
                                                pullProvider.Object,
                                                NullLogger<PullQueueStorage>.Instance);

    var priority = 1;
    var testMessages = new[]
                       {
                         "msg1",
                         "msg2",
                         "msg3",
                         "msg4",
                         "msg5",
                       };
    await pushQueueStorage.PushMessagesAsync(testMessages,
                                             Options.PartitionId,
                                             priority,
                                             CancellationToken.None)
                          .ConfigureAwait(false);


    var messages = pullQueueStorage.PullMessagesAsync(5,
                                                      CancellationToken.None);

    await foreach (var qmh in messages.WithCancellation(CancellationToken.None)
                                      .ConfigureAwait(false))
    {
      Assert.IsTrue(qmh.Status == QueueMessageStatus.Waiting);
      qmh.Status = QueueMessageStatus.Processed;
      await qmh.DisposeAsync()
               .ConfigureAwait(false);
    }
  }

  [Test]
  public async Task PullMessagesAsyncFromMultiplePartitionsSucceeds()
  {
    await using var helper       = new SimpleAmqpClientHelper();
    var             pullProvider = new Mock<IPullSessionAmqp>();
    var             pushProvider = new Mock<IPushSessionAmqp>();

    pullProvider.Setup(sp => sp.Session)
                .Returns(helper.Session);

<<<<<<< HEAD
    pushProvider.Setup(sp => sp.Session)
                .Returns(helper.Session);
    var pushQueueStorage = new PushQueueStorage(Options,
                                                pushProvider.Object,
                                                NullLogger<PushQueueStorage>.Instance);
=======
    var queueStorage = new QueueStorage(Options!,
                                        provider.Object,
                                        NullLogger<QueueStorage>.Instance);
    await queueStorage.Init(CancellationToken.None)
                      .ConfigureAwait(false);
>>>>>>> 8ae207af

    var priority = 1;
    var testMessages = new[]
                       {
                         "msg1",
                         "msg2",
                         "msg3",
                         "msg4",
                         "msg5",
                       };

    for (var i = 0; i < 3; i++)
    {
      Options.PartitionId = $"part{i}";
      var pullQueueStorage = new PullQueueStorage(Options,
                                                  pullProvider.Object,
                                                  NullLogger<PullQueueStorage>.Instance);

      await pushQueueStorage.PushMessagesAsync(testMessages,
                                               $"part{i}",
                                               priority,
                                               CancellationToken.None)
                            .ConfigureAwait(false);


      var messages = pullQueueStorage.PullMessagesAsync(5,
                                                        CancellationToken.None);

      await foreach (var qmh in messages.WithCancellation(CancellationToken.None)
                                        .ConfigureAwait(false))
      {
        Assert.IsTrue(qmh.Status == QueueMessageStatus.Waiting);
        qmh.Status = QueueMessageStatus.Processed;
        await qmh.DisposeAsync()
                 .ConfigureAwait(false);
      }
    }
  }

  [Test]
  public async Task PullMessagesAsyncSucceedsOnMultipleCalls()
  {
    await using var helper       = new SimpleAmqpClientHelper();
    var             pullProvider = new Mock<IPullSessionAmqp>();
    var             pushProvider = new Mock<IPushSessionAmqp>();

    pullProvider.Setup(sp => sp.Session)
                .Returns(helper.Session);

    pushProvider.Setup(sp => sp.Session)
                .Returns(helper.Session);

    var pushQueueStorage = new PushQueueStorage(Options,
                                                pushProvider.Object,
                                                NullLogger<PushQueueStorage>.Instance);

    var pullQueueStorage = new PullQueueStorage(Options,
                                                pullProvider.Object,
                                                NullLogger<PullQueueStorage>.Instance);

    var priority = 1;
    var testMessages = new[]
                       {
                         "msg1",
                         "msg2",
                         "msg3",
                         "msg4",
                         "msg5",
                       };
    /* Push 5 messages to the queue to test the pull */
    await pushQueueStorage.PushMessagesAsync(testMessages,
                                             Options.PartitionId,
                                             priority,
                                             CancellationToken.None)
                          .ConfigureAwait(false);

    /* Pull 3 messages from the queue, their default status being pending means that
     they should be pushed again to the queue */
    var messages = pullQueueStorage.PullMessagesAsync(3,
                                                      CancellationToken.None);

    await foreach (var qmh in messages.WithCancellation(CancellationToken.None)
                                      .ConfigureAwait(false))
    {
      Assert.IsTrue(qmh.Status == QueueMessageStatus.Waiting);
      await qmh.DisposeAsync()
               .ConfigureAwait(false);
    }

    /* Pull 2 messages from the queue and change their status to processing; this means that
     these two should be treated as dequeued  by the broker and the remaining three
     as Pending if the test passes */
    var messages2 = pullQueueStorage.PullMessagesAsync(2,
                                                       CancellationToken.None);

    await foreach (var qmh in messages2.WithCancellation(CancellationToken.None)
                                       .ConfigureAwait(false))
    {
      Assert.IsTrue(qmh.Status == QueueMessageStatus.Waiting);
      qmh.Status = QueueMessageStatus.Processed;
      await qmh.DisposeAsync()
               .ConfigureAwait(false);
    }
  }
}<|MERGE_RESOLUTION|>--- conflicted
+++ resolved
@@ -77,7 +77,6 @@
     provider.Setup(sp => sp.Session)
             .Returns(helper.Session);
 
-<<<<<<< HEAD
     var pushQueueStorage = new PushQueueStorage(Options,
                                                 provider.Object,
                                                 NullLogger<PushQueueStorage>.Instance);
@@ -113,20 +112,6 @@
                                         .ConfigureAwait(false));
     Assert.IsTrue(await pullQueueStorage.Check(HealthCheckTag.Startup)
                                         .ConfigureAwait(false));
-=======
-    var queueStorage = new QueueStorage(Options!,
-                                        provider.Object,
-                                        NullLogger<QueueStorage>.Instance);
-    await queueStorage.Init(CancellationToken.None)
-                      .ConfigureAwait(false);
-
-    Assert.IsTrue(await queueStorage.Check(HealthCheckTag.Liveness)
-                                    .ConfigureAwait(false));
-    Assert.IsTrue(await queueStorage.Check(HealthCheckTag.Readiness)
-                                    .ConfigureAwait(false));
-    Assert.IsTrue(await queueStorage.Check(HealthCheckTag.Startup)
-                                    .ConfigureAwait(false));
->>>>>>> 8ae207af
   }
 
   public static IEnumerable TestCasesBadOptions
@@ -192,17 +177,8 @@
     provider.Setup(sp => sp.Session)
             .Returns(helper.Session);
 
-<<<<<<< HEAD
     Assert.Throws<ArgumentOutOfRangeException>(() => new QueueStorage(options,
                                                                       provider.Object));
-=======
-    Assert.Throws<ArgumentOutOfRangeException>(() =>
-                                               {
-                                                 var _ = new QueueStorage(options,
-                                                                          provider.Object,
-                                                                          NullLogger<QueueStorage>.Instance);
-                                               });
->>>>>>> 8ae207af
   }
 
   [Test]
@@ -214,17 +190,9 @@
     provider.Setup(sp => sp.Session)
             .Returns(helper.Session);
 
-<<<<<<< HEAD
     var pushQueueStorage = new PushQueueStorage(Options,
                                                 provider.Object,
                                                 NullLogger<PushQueueStorage>.Instance);
-=======
-    var queueStorage = new QueueStorage(Options!,
-                                        provider.Object,
-                                        NullLogger<QueueStorage>.Instance);
-    await queueStorage.Init(CancellationToken.None)
-                      .ConfigureAwait(false);
->>>>>>> 8ae207af
 
     var priority = 15; // InternalMaxPriority = 10
     var testMessages = new[]
@@ -255,19 +223,11 @@
     pushProvider.Setup(sp => sp.Session)
                 .Returns(helper.Session);
 
-<<<<<<< HEAD
-    var pushQueueStorage = new PushQueueStorage(Options,
+    var pushQueueStorage = new PushQueueStorage(Options!,
                                                 pushProvider.Object,
                                                 NullLogger<PushQueueStorage>.Instance);
-=======
-    var queueStorage = new QueueStorage(Options!,
-                                        provider.Object,
-                                        NullLogger<QueueStorage>.Instance);
-    await queueStorage.Init(CancellationToken.None)
-                      .ConfigureAwait(false);
->>>>>>> 8ae207af
-
-    var pullQueueStorage = new PullQueueStorage(Options,
+
+    var pullQueueStorage = new PullQueueStorage(Options!,
                                                 pullProvider.Object,
                                                 NullLogger<PullQueueStorage>.Instance);
 
@@ -310,19 +270,11 @@
     pullProvider.Setup(sp => sp.Session)
                 .Returns(helper.Session);
 
-<<<<<<< HEAD
     pushProvider.Setup(sp => sp.Session)
                 .Returns(helper.Session);
     var pushQueueStorage = new PushQueueStorage(Options,
                                                 pushProvider.Object,
                                                 NullLogger<PushQueueStorage>.Instance);
-=======
-    var queueStorage = new QueueStorage(Options!,
-                                        provider.Object,
-                                        NullLogger<QueueStorage>.Instance);
-    await queueStorage.Init(CancellationToken.None)
-                      .ConfigureAwait(false);
->>>>>>> 8ae207af
 
     var priority = 1;
     var testMessages = new[]
