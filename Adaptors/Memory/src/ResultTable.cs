﻿// This file is part of the ArmoniK project
// 
// Copyright (C) ANEO, 2021-2022. All rights reserved.
//   W. Kirschenmann   <wkirschenmann@aneo.fr>
//   J. Gurhem         <jgurhem@aneo.fr>
//   D. Dubuc          <ddubuc@aneo.fr>
//   L. Ziane Khodja   <lzianekhodja@aneo.fr>
//   F. Lemaitre       <flemaitre@aneo.fr>
//   S. Djebbar        <sdjebbar@aneo.fr>
// 
// This program is free software: you can redistribute it and/or modify
// it under the terms of the GNU Affero General Public License as published
// by the Free Software Foundation, either version 3 of the License, or
// (at your option) any later version.
// 
// This program is distributed in the hope that it will be useful,
// but WITHOUT ANY WARRANTY; without even the implied warranty of
// MERCHANTABILITY or FITNESS FOR A PARTICULAR PURPOSE.  See the
// GNU Affero General Public License for more details.
// 
// You should have received a copy of the GNU Affero General Public License
// along with this program.  If not, see <http://www.gnu.org/licenses/>.

using System.Collections.Concurrent;
using System.Collections.Generic;
using System.Collections.Immutable;
using System.Linq;
using System.Threading;
using System.Threading.Tasks;

using ArmoniK.Core.Common.Storage;
using ArmoniK.Core.Common.Exceptions;

using KeyNotFoundException = System.Collections.Generic.KeyNotFoundException;

namespace ArmoniK.Core.Adapters.Memory;



public class ResultTable : IResultTable
{
  private readonly ConcurrentDictionary<string,ConcurrentDictionary<string, Result>> results_ = new();

  /// <inheritdoc />
  public Task<bool> AreResultsAvailableAsync(string sessionId, IEnumerable<string> keys, CancellationToken cancellationToken = default)
    => Task.FromResult(keys.All(key => results_[sessionId][key].IsResultAvailable));

  /// <inheritdoc />
  public Task ChangeResultDispatch(string sessionId, string oldDispatchId, string newDispatchId, CancellationToken cancellationToken)
  {
    if (!results_.ContainsKey(sessionId))
    {
      return Task.FromException<ArmoniKException>(new ArmoniKException($"Key '{sessionId}' not found"));
    }

    foreach (var result in results_[sessionId].Values
                                              .ToImmutableList()
                                              .Where(result => result.OriginDispatchId == oldDispatchId))
    {
      results_[result.SessionId].TryUpdate(result.Key,
                                           result with
                                           {
                                             OriginDispatchId = newDispatchId,
                                           },
                                           result);
    }

    return Task.CompletedTask;
  }

  /// <inheritdoc />
  public Task ChangeResultOwnership(string sessionId, IEnumerable<string> keys, string oldTaskId, string newTaskId, CancellationToken cancellationToken)
  {
    foreach (var result in results_[sessionId].Values
                                              .ToImmutableList()
                                              .Where(result => result.OwnerTaskId == oldTaskId))
    {
      results_[result.SessionId].TryUpdate(result.Key,
                                           result with
                                           {
                                             OwnerTaskId = newTaskId,
                                           },
                                           result);
    }

    return Task.CompletedTask;
  }

  /// <inheritdoc />
  public Task Create(IEnumerable<Result> results, CancellationToken cancellationToken = default)
  {
    foreach (var result in results)
    {
      var sessionResults = results_.GetOrAdd(result.SessionId,
                                             new ConcurrentDictionary<string, Result>());
      if (!sessionResults.TryAdd(result.Key,
                                 result))
<<<<<<< HEAD
        throw new ArmoniKException("Key already exists");
=======
        throw new ArmoniKException($"Key {result.Key} already exists");
>>>>>>> 44c02f11
    }

    return Task.CompletedTask;
  }

  /// <inheritdoc />
  public Task DeleteResult(string session, string key, CancellationToken cancellationToken = default)
    => Task.FromResult(results_[session].Remove(key,
                                                out _));

  /// <inheritdoc />
  public Task DeleteResults(string sessionId, CancellationToken cancellationToken = default)
  {
    results_[sessionId].Clear();
    return Task.CompletedTask;
  }

  /// <inheritdoc />
  public Task<Result> GetResult(string sessionId, string key, CancellationToken cancellationToken = default)
  {
    try
    {
      return Task.FromResult(results_[sessionId][key]);
    }
    catch(KeyNotFoundException)
    {
      throw new ArmoniKException($"Key '{key}' not found");
    }
  }

  /// <inheritdoc />
  public IAsyncEnumerable<string> ListResultsAsync(string sessionId, CancellationToken cancellationToken = default)
    => results_.Values
               .SelectMany(results => results.Keys)
               .ToImmutableList()
               .ToAsyncEnumerable();

  /// <inheritdoc />
  public Task SetResult(string sessionId, string ownerTaskId, string key, byte[] smallPayload, CancellationToken cancellationToken = default)
  {
    var result = results_[sessionId][key];

    results_[result.SessionId].TryUpdate(result.Key,
                                         result with
                                         {
                                           Data = smallPayload,
                                           IsResultAvailable = true,
                                         },
                                         result);
    return Task.CompletedTask;
  }

  /// <inheritdoc />
  public Task SetResult(string sessionId, string ownerTaskId, string key, CancellationToken cancellationToken = default)
  {
    var result = results_[sessionId][key];

    results_[result.SessionId].TryUpdate(result.Key,
                                         result with
                                         {
                                           IsResultAvailable = true,
                                         },
                                         result);
    return Task.CompletedTask;
  }
}<|MERGE_RESOLUTION|>--- conflicted
+++ resolved
@@ -95,11 +95,7 @@
                                              new ConcurrentDictionary<string, Result>());
       if (!sessionResults.TryAdd(result.Key,
                                  result))
-<<<<<<< HEAD
-        throw new ArmoniKException("Key already exists");
-=======
         throw new ArmoniKException($"Key {result.Key} already exists");
->>>>>>> 44c02f11
     }
 
     return Task.CompletedTask;
